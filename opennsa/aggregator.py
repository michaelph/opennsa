"""
Connection abstraction.

Author: Henrik Thostrup Jensen <htj@nordu.net>
Copyright: NORDUnet (2011-2012)
"""
import datetime

from zope.interface import implements

from twisted.python import log
from twisted.internet import defer

from opennsa.interface import INSIProvider, INSIRequester
from opennsa import error, nsa, state, database, constants as cnt



LOG_SYSTEM = 'Aggregator'



def shortLabel(label):
    # create a log friendly string representation of a label
    if label is None: # it happens
        return ''

    if '}' in label.type_:
        name = label.type_.split('}',1)[1]
    elif '#' in label.type_:
        name = label.type_.split('#',1)[1]
    else:
        name = label.type_
    return name + '=' + label.labelValue()



def _logErrorResponse(err, connection_id, provider_nsa, action):

    log.msg('Connection %s: Error during %s request to %s.' % (connection_id, action, provider_nsa), system=LOG_SYSTEM)
    log.msg('Connection %s: Error message: %s' % (connection_id, err.getErrorMessage()), system=LOG_SYSTEM)
    log.msg('Trace:', system=LOG_SYSTEM)
    err.printTraceback()

    return err



def _createAggregateException(connection_id, action, results, provider_urns, default_error=error.InternalServerError):

    failures = [ conn for success,conn in results if not success ]

    if len(failures) == 0: # not supposed to happen
        return error.InternalServerError('_createAggregateException called with no failures')

    if len(failures) == 1:
        return failures[0]

    else: # multiple errors
        provider_failures = [ provider_urn + ': ' + f.getErrorMessage() for provider_urn, (success,f) in zip(provider_urns, results) if not success ]
        error_msg = '%i/%i %s failed:\n  %s' % (len(failures), len(results), action, '\n  '.join(provider_failures))
        return default_error(error_msg)



class Aggregator:

    implements(INSIProvider, INSIRequester)

    def __init__(self, network, nsa_, network_topology, route_vectors, parent_requester, provider_registry, policies, plugin):
        self.network = network
        self.nsa_ = nsa_
        self.network_topology = network_topology
        self.route_vectors = route_vectors

        self.parent_requester   = parent_requester
        self.provider_registry  = provider_registry
        self.policies           = policies
        self.plugin             = plugin

        self.reservations       = {} # correlation_id -> info
        self.notification_id    = 0

        # db orm cache, needed to avoid concurrent updates stepping on each other
        self.db_connections = {}
        self.db_sub_connections = {}

        # these are for query recursive, due to nsi being extremely crappy design
        self.query_requests = {}
        self.query_calls = {}


    def getNotificationId(self):
        nid = self.notification_id
        self.notification_id += 1
        return nid


    def getProvider(self, nsi_agent_urn):
        return self.provider_registry.getProvider(nsi_agent_urn)


    def getConnection(self, connection_id):

        # need to do authz here

        def gotResult(connections):
            # we should get 0 or 1 here since connection id is unique
            if len(connections) == 0:
                return defer.fail( error.ConnectionNonExistentError('No connection with id %s' % connection_id) )
            self.db_connections[connection_id] = connections[0]
            return connections[0]

        if connection_id in self.db_connections:
            return defer.succeed(self.db_connections[connection_id])

        d = database.ServiceConnection.findBy(connection_id=connection_id)
        d.addCallback(gotResult)
        return d


    def getConnectionByKey(self, connection_key):

        def gotResult(connections):
            # we should get 0 or 1 here since connection id is unique
            if len(connections) == 0:
                return defer.fail( error.ConnectionNonExistentError('No connection with key %s' % connection_key) )
            conn = connections[0]
            return self.getConnection(conn.connection_id)

        d = database.ServiceConnection.findBy(id=connection_key)
        d.addCallback(gotResult)
        return d


    def getSubConnection(self, provider_nsa, connection_id):

        def gotResult(connections):
            # we should get 0 or 1 here since provider_nsa + connection id is unique
            if len(connections) == 0:
                return defer.fail( error.ConnectionNonExistentError('No sub connection with connection id %s at provider %s' % (connection_id, provider_nsa) ) )
            self.db_sub_connections[connection_id] = connections[0]
            return connections[0]

        if connection_id in self.db_sub_connections:
            return defer.succeed(self.db_sub_connections[connection_id])

        d = database.SubConnection.findBy(provider_nsa=provider_nsa, connection_id=connection_id)
        d.addCallback(gotResult)
        return d


    def getSubConnectionsByConnectionKey(self, service_connection_key):

        def gotResult(rows):
            def gotSubConns(results):
                if all( [ r[0] for r in results ] ):
                    return [ r[1] for r in results ]
                else:
                    return defer.fail( ValueError('Error retrieving one or more subconnections: %s' % str(results)) )

            defs = [ self.getSubConnection(r['provider_nsa'], r['connection_id']) for r in rows ]
            return defer.DeferredList(defs).addCallback(gotSubConns)

        dbconfig = database.Registry.getConfig()
        d = dbconfig.select('sub_connections', where=['service_connection_id = ?', service_connection_key], select='provider_nsa, connection_id')
        d.addCallback(gotResult)
        return d


    @defer.inlineCallbacks
    def reserve(self, header, connection_id, global_reservation_id, description, criteria, request_info=None):

        log.msg('', system=LOG_SYSTEM)
        log.msg('Reserve request from %s' % header.requester_nsa, system=LOG_SYSTEM)
        log.msg('- Path %s -- %s ' % (criteria.service_def.source_stp, criteria.service_def.dest_stp), system=LOG_SYSTEM)
        log.msg('- Trace: %s' % (header.connection_trace), system=LOG_SYSTEM)

        # rethink with modify
        if connection_id != None:
            connection_exists = yield database.ServiceConnection.exists(['connection_id = ?', connection_id])
            if connection_exists:
                raise error.ConnectionExistsError('Connection with id %s already exists' % connection_id)
            raise NotImplementedError('Cannot handly modification of existing connections yet')

        yield self.plugin.connectionRequest(header, connection_id, global_reservation_id, description, criteria)

        if cnt.REQUIRE_TRACE in self.policies:
            if not header.connection_trace:
                log.msg('Rejecting reserve request without connection trace')
                raise error.SecurityError('This NSA (%s) requires a connection trace in the header to create a reservation.' % self.nsa_.urn() )

        if cnt.REQUIRE_USER in self.policies:
            user_attrs  = [ sa for sa in header.security_attributes if sa.type_ == 'user'  ]
            if not user_attrs:
                log.msg('Rejecting reserve request without user security attribute', system=LOG_SYSTEM)
                raise error.SecurityError('This NSA (%s) requires a user attribute in the header to create a reservation.' % self.nsa_.urn() )

        sd = criteria.service_def
        source_stp = sd.source_stp
        dest_stp   = sd.dest_stp

        if not cnt.AGGREGATOR in self.policies:
            # policy check: one endpoint must be in local network
            if not (source_stp.network == self.network or dest_stp.network == self.network):
                raise error.ConnectionCreateError('None of the endpoints terminate in the network, rejecting request (network: %s + %s, nsa network %s)' %
                    (source_stp.network, dest_stp.network, self.network))

        # check that we have path vectors to topologies if we start from here
        if self.network in (source_stp.network, dest_stp.network):
            if source_stp.network != self.network and not self.route_vectors.dijkstra(self.network, source_stp.network):
                raise error.ConnectionCreateError('No known routes to network %s' % source_stp.network)
            if dest_stp.network != self.network and not self.route_vectors.dijkstra(self.network, dest_stp.network):
                raise error.ConnectionCreateError('No known routes to network %s' % dest_stp.network)

        # if the link terminates at our network, check that ports exists and that labels match
        if source_stp.network == self.network:
            port = self.network_topology.getPort(source_stp.network + ':' + source_stp.port)
            if port.label() is None:
                if source_stp.label is not None:
                    raise error.ConnectionCreateError('Source STP %s has label specified on port %s without label' % (source_stp, port.name))
            else: # there is a label
                if source_stp.label is None:
                    raise error.ConnectionCreateError('Source STP %s has no label for port %s with label %s' % (source_stp, port.name, port.label().type_))
                if port.label().type_ != source_stp.label.type_:
                    raise error.ConnectionCreateError('Source STP %s label does not match label specified on port %s (%s)' % (source_stp, port.name, port.label().type_))
        if dest_stp.network == self.network:
            port = self.network_topology.getPort(dest_stp.network + ':' + dest_stp.port)
            if port.label() is None:
                if dest_stp.label is not None:
                    raise error.ConnectionCreateError('Destination STP %s has label specified on port %s without label' % (dest_stp, port.name))
            else:
                if port.label().type_ is not None and dest_stp.label is None:
                    raise error.ConnectionCreateError('Destination STP %s has no label for port %s with label %s' % (dest_stp, port.name, port.label().type_))
                if port.label().type_ != dest_stp.label.type_:
                    raise error.ConnectionCreateError('Source STP %s label does not match label specified on port %s (%s)' % (dest_stp, port.name, port.label().type_))


        connection_id = yield self.plugin.createConnectionId()

        conn = database.ServiceConnection(connection_id=connection_id, revision=0, global_reservation_id=global_reservation_id, description=description,
                            requester_nsa=header.requester_nsa, requester_url=header.reply_to, reserve_time=datetime.datetime.utcnow(),
                            reservation_state=state.RESERVE_START, provision_state=state.RELEASED, lifecycle_state=state.CREATED,
                            source_network=source_stp.network, source_port=source_stp.port, source_label=source_stp.label,
                            dest_network=dest_stp.network, dest_port=dest_stp.port, dest_label=dest_stp.label,
                            start_time=criteria.schedule.start_time, end_time=criteria.schedule.end_time,
                            symmetrical=sd.symmetric, directionality=sd.directionality, bandwidth=sd.capacity,
                            security_attributes=header.security_attributes, connection_trace=header.connection_trace)
        yield conn.save()

        # Here we should return / callback and spawn off the path creation

        # Note: At his point STP Labels are candidates and they will need to be changed later

    #    def reserveRequestsDone(results):
    #        successes = [ r[0] for r in results ]
    #        if all(successes):
    #            state.reserved(conn)
    #            log.msg('Connection %s: Reserve succeeded' % self.connection_id, system=LOG_SYSTEM)
    #            self.scheduler.scheduleTransition(self.service_parameters.start_time, scheduled, state.RELEASED)
    #            return self
    #
    #        else:
    #            # terminate non-failed connections
    #            # currently we don't try and be too clever about cleaning, just do it, and switch state
    #            defs = []
    #            reserved_connections = [ conn for success,conn in results if success ]
    #            for rc in reserved_connections:
    #                d = rc.terminate()
    #                d.addCallbacks(
    #                    lambda c : log.msg('Succesfully terminated sub connection after partial reservation failure %s %s' % (c.curator(), connPath(c)) , system=LOG_SYSTEM),
    #                    lambda f : log.msg('Error terminating connection after partial-reservation failure: %s' % str(f), system=LOG_SYSTEM)
    #                )
    #                defs.append(d)
    #            dl = defer.DeferredList(defs)
    #            dl.addCallback( self.state.terminatedFailed )
    #
    #            err = self._createAggregateException(results, 'reservations', error.ConnectionCreateError)
    #            raise err

        yield state.reserveChecking(conn) # this also acts a lock

        if conn.source_network == self.network and conn.dest_network == self.network:
<<<<<<< HEAD
            # no hairpin connections - should probably be moved before db save
            if conn.source_port == conn.dest_port:
                raise error.ServiceError('Hairpin connections not supported. Go away and fix your path finder')
=======
            # check for hairpins (unless allowed in policies)
            if not cnt.ALLOW_HAIRPIN in self.policies:
                if conn.source_port == conn.dest_port:
                    raise error.ServiceError('Hairpin connections not allowed.')

>>>>>>> 16adcbe2
            # setup path
            path_info = ( conn.connection_id, self.network, conn.source_port, shortLabel(conn.source_label), conn.dest_port, shortLabel(conn.dest_label) )
            log.msg('Connection %s: Local link creation: %s %s?%s == %s?%s' % path_info, system=LOG_SYSTEM)
            paths = [ [ nsa.Link( nsa.STP(self.network, conn.source_port, conn.source_label),
                                  nsa.STP(self.network, conn.dest_port,   conn.dest_label))  ] ]

            # we should probably specify the connection id to the backend,
            # to make it seem like the aggregator isn't here

        elif self.network in (conn.source_network, conn.dest_network):
            # log about creation and the connection type
            log.msg('Connection %s: Aggregate path creation: %s -> %s' % (conn.connection_id, str(source_stp), str(dest_stp)), system=LOG_SYSTEM)
            # making the connection is the same for all though :-)

            # how to this with path vector
            # 1. find topology to use from vector
            # 2. create abstracted path: local link + rest

            if source_stp.network == self.network:
                local_stp      = source_stp
                remote_stp     = dest_stp
            else:
                local_stp      = dest_stp
                remote_stp     = source_stp

            # we should really find multiple port/link vectors to the remote network, but right now we don't
            node_path = self.route_vectors.dijkstra(local_stp.network, remote_stp.network)
            if not node_path:
                raise error.STPResolutionError('No path to network %s, cannot create circuit' % remote_stp.network)

            # find demarc port
            demarc_port = self.route_vectors.findPort(node_path[0], node_path[1])
            if demarc_port is None:
                raise error.STPResolutionError('Failed to find demarcation port from %s to %s' % (node_path[0], node_path[1]), system=LOG_SYSTEM)

            log.msg('Path to %s via port %s' % (remote_stp.network, demarc_port.name), system=LOG_SYSTEM)

            local_link  = nsa.Link( local_stp, nsa.STP(local_stp.network, demarc_port.name, demarc_port.label) )
            remote_link = nsa.Link( nsa.STP(demarc_port.remote_network, demarc_port.remote_port, demarc_port.label), remote_stp) # # the ldp label isn't quite correct

            paths = [ [ local_link, remote_link ] ]
            paths = yield self.plugin.prunePaths(paths)

        elif cnt.AGGREGATOR in self.policies:
            # both endpoints outside the network, proxy aggregation allowed
            path_info = ( conn.connection_id, self.network, conn.source_port, shortLabel(conn.source_label), conn.dest_port, shortLabel(conn.dest_label) )
            log.msg('Connection %s: Remote proxy link creation: %s %s?%s == %s?%s' % path_info, system=LOG_SYSTEM)

            # first some sanity checking, not sure why the checks at the top doesn't catch these
            if not conn.source_network in self.route_vectors.nodes.keys():
                raise error.STPResolutionError('Source network %s not known, cannot create circuit' % conn.source_network)
            if not conn.dest_network in self.route_vectors.nodes.keys():
                raise error.STPResolutionError('Destination network %s not known, cannot create circuit' % conn.dest_network)

#            for node_name, node in self.route_vectors.nodes.items():
#                print node_name
#                for port_name, port in node.ports.items():
#                    print ' ', port_name, '->', port.remote_network

            # The pathfinding here is a bit tricky, we find a node path first
            # Then that is used to expand the link that are part of the domain
            # This is done by passing over the path several times, expanding links as needed
            # The results in a somewhat strange path finding algorithm that is not inherently tree or chain, but a weird hybrid

            node_path = self.route_vectors.dijkstra(conn.source_network, conn.dest_network)
            if not node_path:
                raise error.STPResolutionError('Could not find path from network %s to %s, cannot create circuit' % (conn.source_network, conn.dest_network))

            # create a single link, expand all local segments

            base_path =  [ nsa.Link( nsa.STP(conn.source_network, conn.source_port, conn.source_label),
                                     nsa.STP(conn.dest_network,   conn.dest_port,   conn.dest_label) )  ]

            # need multiple passes to fully expand all domain segments
            expanding = True
            expanded_path = None

            log.msg("Expanding path %s" % base_path, system=LOG_SYSTEM)

            while expanding:
                #print 'expand loop'
                expanded_path = []

                for link in base_path:
                    if link.src_stp.network != link.dst_stp.network and cnt.DOMAIN_AGGREGATE in self.policies and \
                      (link.src_stp.network.endswith(self.network) or link.dst_stp.network.endswith(self.network)):

                            link_node_path = self.route_vectors.dijkstra(link.src_stp.network, link.dst_stp.network)

                            if link.src_stp.network.endswith(self.network):
                                src_network, dst_network = link_node_path[0], link_node_path[1]
                            else:
                                src_network, dst_network = link_node_path[-2], link_node_path[-1]

                            demarc_port = self.route_vectors.findPort(src_network, dst_network)
                            if demarc_port is None:
                                raise error.STPResolutionError('Failed to find demarc port from %s to %s during expansion' % (src_network, dst_network))

                            expanded_path.append( nsa.Link( nsa.STP(link.src_stp.network, link.src_stp.port, link.src_stp.label),
                                                            nsa.STP(src_network,          demarc_port.name,  demarc_port.label) ) )

                            expanded_path.append( nsa.Link( nsa.STP(dst_network,          demarc_port.remote_port, demarc_port.label), # demarc label isn't quite right
                                                            nsa.STP(link.dst_stp.network, link.dst_stp.port,       link.dst_stp.label) ) )

                    else:
                        expanded_path.append(link)

                log.msg("Expanded path %s" % expanded_path, system=LOG_SYSTEM)

                if len(expanded_path) == len(base_path):
                    expanding = False
                else:
                    base_path = expanded_path

            paths = [ expanded_path ]

        else:
            # both endpoints outside the network, proxy aggregation not alloweded
            raise error.ConnectionCreateError('None of the endpoints terminate in the network, rejecting request (network: %s + %s, nsa network %s)' %
                (source_stp.network, dest_stp.network, self.network))


        selected_path = paths[0] # shortest path (legacy structure)
        log_path = ' -> '.join( [ str(p) for p in selected_path ] )
        log.msg('Attempting to create path %s' % log_path, system=LOG_SYSTEM)

        for link in selected_path:
            if link.src_stp.network == self.network:
                continue # we got this..
            p = self.provider_registry.getProviderByNetwork(link.src_stp.network)
            if p is None:
                raise error.ConnectionCreateError('No provider for network %s. Cannot create link.' % link.src_stp.network)

        conn_trace = (header.connection_trace or []) + [ self.nsa_.urn() + ':' + conn.connection_id ]
        conn_info = []

        for idx, link in enumerate(selected_path):

            sub_connection_id = None

            if link.src_stp.network == self.network:
                provider_urn = self.nsa_.urn()
                sub_connection_id = connection_id
            else:
                provider_urn = self.provider_registry.getProviderByNetwork(link.src_stp.network)

            c_header = nsa.NSIHeader(self.nsa_.urn(), provider_urn, security_attributes=header.security_attributes, connection_trace=conn_trace)

            sd = nsa.Point2PointService(link.src_stp, link.dst_stp, conn.bandwidth, sd.directionality, sd.symmetric)

            # save info for db saving
            self.reservations[c_header.correlation_id] = {
                                                        'provider_nsa'  : provider_urn,
                                                        'service_connection_id' : conn.id,
                                                        'order_id'       : idx,
                                                        'source_network' : link.src_stp.network,
                                                        'source_port'    : link.src_stp.port,
                                                        'dest_network'   : link.dst_stp.network,
                                                        'dest_port'      : link.dst_stp.port }

            crt = nsa.Criteria(criteria.revision, criteria.schedule, sd)

            provider = self.getProvider(provider_urn)
            # note: request info will only be passed to local backends, remote requester will just ignore it
            d = provider.reserve(c_header, sub_connection_id, conn.global_reservation_id, conn.description, crt, request_info)
            d.addErrback(_logErrorResponse, connection_id, provider_urn, 'reserve')

            conn_info.append( (d, provider_urn) )

            # Don't bother trying to save connection here, wait for reserveConfirmed


        results = yield defer.DeferredList( [ c[0] for c in conn_info ], consumeErrors=True) # doesn't errback
        successes = [ r[0] for r in results ]

        if all(successes):
            log.msg('Connection %s: Reserve acked' % conn.connection_id, system=LOG_SYSTEM)
            defer.returnValue(connection_id)

        else:
            # I think this is out of spec, the aggregator shouldn't do anything here...
            # terminate non-failed connections
            # currently we don't try and be too clever about cleaning, just do it, and switch state
            yield state.terminating(conn)
            defs = []
            reserved_connections = [ (sc_id, provider_urn) for (success,sc_id),(_,provider_urn) in zip(results, conn_info) if success ]
            for (sc_id, provider_urn) in reserved_connections:

                provider = self.getProvider(provider_urn)
                t_header = nsa.NSIHeader(self.nsa_.urn(), provider_urn, security_attributes=header.security_attributes)

                d = provider.terminate(t_header, sc_id)
                d.addCallbacks(
                    lambda c : log.msg('Succesfully terminated sub connection %s at %s after partial reservation failure.' % (sc_id, provider_urn) , system=LOG_SYSTEM),
                    lambda f : log.msg('Error terminating connection after partial-reservation failure: %s' % str(f), system=LOG_SYSTEM)
                )
                defs.append(d)
            dl = defer.DeferredList(defs)
            yield dl
            yield state.terminated(conn)

            # construct provider nsa urns, so we can produce a good error message
            provider_urns = [ ci[1] for ci in conn_info ]
            err = _createAggregateException(connection_id, 'reservations', results, provider_urns, error.ConnectionCreateError)
            raise err


    @defer.inlineCallbacks
    def reserveCommit(self, header, connection_id, request_info=None):

        log.msg('', system=LOG_SYSTEM)
        log.msg('ReserveCommit request. NSA: %s. Connection ID: %s' % (header.requester_nsa, connection_id), system=LOG_SYSTEM)

        conn = yield self.getConnection(connection_id)

        if conn.lifecycle_state == state.TERMINATED:
            raise error.ConnectionGoneError('Connection %s has been terminated' % connection_id)

        yield state.reserveCommit(conn)

        defs = []
        sub_connections = yield self.getSubConnectionsByConnectionKey(conn.id)

        for sc in sub_connections:
            # we assume a provider is available
            provider = self.getProvider(sc.provider_nsa)
            req_header = nsa.NSIHeader(self.nsa_.urn(), sc.provider_nsa, security_attributes=header.security_attributes)
            # we should probably mark as committing before sending message...
            d = provider.reserveCommit(req_header, sc.connection_id, request_info)
            d.addErrback(_logErrorResponse, connection_id, sc.provider_nsa, 'provision')
            defs.append(d)

        results = yield defer.DeferredList(defs, consumeErrors=True)

        successes = [ r[0] for r in results ]
        if all(successes):
            log.msg('Connection %s: ReserveCommit messages acked' % conn.connection_id, system=LOG_SYSTEM)
            defer.returnValue(connection_id)

        else:
            n_success = sum( [ 1 for s in successes if s ] )
            log.msg('Connection %s. Only %i of %i commit acked successfully' % (connection_id, n_success, len(defs)), system=LOG_SYSTEM)
            provider_urns = [ sc.provider_nsa for sc in sub_connections ]
            raise _createAggregateException(connection_id, 'committed', results, provider_urns, error.ConnectionError)


    @defer.inlineCallbacks
    def reserveAbort(self, header, connection_id, request_info=None):

        log.msg('', system=LOG_SYSTEM)
        log.msg('ReserveAbort request. NSA: %s. Connection ID: %s' % (header.requester_nsa, connection_id), system=LOG_SYSTEM)

        conn = yield self.getConnection(connection_id)

        if conn.lifecycle_state == state.TERMINATED:
            raise error.ConnectionGoneError('Connection %s has been terminated' % connection_id)

        yield state.reserveAbort(conn)

        save_defs = []
        defs = []
        sub_connections = yield self.getSubConnectionsByConnectionKey(conn.id)

        for sc in sub_connections:
            save_defs.append( state.reserveAbort(sc) )
            provider = self.getProvider(sc.provider_nsa)
            header = nsa.NSIHeader(self.nsa_.urn(), sc.provider_nsa, security_attributes=header.security_attributes)
            d = provider.reserveAbort(header, sc.connection_id, request_info)
            d.addErrback(_logErrorResponse, connection_id, sc.provider_nsa, 'reserveAbort')
            defs.append(d)

        yield defer.DeferredList(save_defs, consumeErrors=True)

        results = yield defer.DeferredList(defs, consumeErrors=True)

        successes = [ r[0] for r in results ]
        if all(successes):
            log.msg('Connection %s: All ReserveAbort acked' % conn.connection_id, system=LOG_SYSTEM)
            defer.returnValue(connection_id)

        else:
            n_success = sum( [ 1 for s in successes if s ] )
            log.msg('Connection %s. Only %i of %i connections aborted' % (conn.connection_id, len(n_success), len(defs)), system=LOG_SYSTEM)
            provider_urns = [ sc.provider_nsa for sc in sub_connections ]
            raise _createAggregateException(connection_id, 'aborted', results, provider_urns, error.ConnectionError)


    @defer.inlineCallbacks
    def provision(self, header, connection_id, request_info=None):

        log.msg('', system=LOG_SYSTEM)
        log.msg('Provision request. NSA: %s. Connection ID: %s' % (header.requester_nsa, connection_id), system=LOG_SYSTEM)

        conn = yield self.getConnection(connection_id)

        if conn.lifecycle_state == state.TERMINATED:
            raise error.ConnectionGoneError('Connection %s has been terminated' % connection_id)

        yield state.provisioning(conn)

        save_defs = []
        defs = []

        sub_connections = yield self.getSubConnectionsByConnectionKey(conn.id)

        for sc in sub_connections:
            # only bother saving stuff to db if the state is actually changed
            if sc.provision_state != state.PROVISIONING:
                save_defs.append( state.provisioning(sc) )
        if save_defs:
            yield defer.DeferredList(save_defs) #, consumeErrors=True)

        for sc in sub_connections:
            provider = self.getProvider(sc.provider_nsa)
            header = nsa.NSIHeader(self.nsa_.urn(), sc.provider_nsa, security_attributes=header.security_attributes)
            d = provider.provision(header, sc.connection_id, request_info) # request_info will only be passed locally
            d.addErrback(_logErrorResponse, connection_id, sc.provider_nsa, 'provision')
            defs.append(d)

        results = yield defer.DeferredList(defs, consumeErrors=True)
        successes = [ r[0] for r in results ]
        if all(successes):
            # this just means we got an ack from all children
            defer.returnValue(connection_id)
        else:
            n_success = sum( [ 1 for s in successes if s ] )
            log.msg('Connection %s. Provision failure. %i of %i connections successfully acked' % (connection_id, n_success, len(defs)), system=LOG_SYSTEM)
            provider_urns = [ sc.provider_nsa for sc in sub_connections ]
            raise _createAggregateException(connection_id, 'provision', results, provider_urns, error.ConnectionError)


    @defer.inlineCallbacks
    def release(self, header, connection_id, request_info=None):

        log.msg('', system=LOG_SYSTEM)
        log.msg('Release request. NSA: %s. Connection ID: %s' % (header.requester_nsa, connection_id), system=LOG_SYSTEM)

        conn = yield self.getConnection(connection_id)

        if conn.lifecycle_state == state.TERMINATED:
            raise error.ConnectionGoneError('Connection %s has been terminated' % connection_id)

        yield state.releasing(conn)

        save_defs = []
        defs = []

        sub_connections = yield self.getSubConnectionsByConnectionKey(conn.id)

        for sc in sub_connections:
            save_defs.append( state.releasing(sc) )
        yield defer.DeferredList(save_defs) #, consumeErrors=True)

        for sc in sub_connections:
            provider = self.getProvider(sc.provider_nsa)
            header = nsa.NSIHeader(self.nsa_.urn(), sc.provider_nsa, security_attributes=header.security_attributes)
            d = provider.release(header, sc.connection_id, request_info)
            d.addErrback(_logErrorResponse, connection_id, sc.provider_nsa, 'release')
            defs.append(d)

        yield defer.DeferredList(save_defs, consumeErrors=True)

        results = yield defer.DeferredList(defs, consumeErrors=True)
        successes = [ r[0] for r in results ]
        if all(successes):
            # got ack from all children
            defer.returnValue(connection_id)

        else:
            n_success = sum( [ 1 for s in successes if s ] )
            log.msg('Connection %s. Only %i of %i connections successfully released' % (conn.connection_id, n_success, len(defs)), system=LOG_SYSTEM)
            provider_urns = [ sc.provider_nsa for sc in sub_connections ]
            raise _createAggregateException(connection_id, 'release', results, provider_urns, error.ConnectionError)


    @defer.inlineCallbacks
    def terminate(self, header, connection_id, request_info=None):

        log.msg('', system=LOG_SYSTEM)
        log.msg('Terminate request. NSA: %s. Connection ID: %s' % (header.requester_nsa, connection_id), system=LOG_SYSTEM)

        conn = yield self.getConnection(connection_id)

        if conn.lifecycle_state == state.TERMINATED:
            defer.returnValue(connection_id) # all good

        yield state.terminating(conn)

        defs = []
        sub_connections = yield self.getSubConnectionsByConnectionKey(conn.id)

        for sc in sub_connections:
            # we assume a provider is available
            provider = self.getProvider(sc.provider_nsa)
            header = nsa.NSIHeader(self.nsa_.urn(), sc.provider_nsa, security_attributes=header.security_attributes)
            d = provider.terminate(header, sc.connection_id, request_info)
            d.addErrback(_logErrorResponse, connection_id, sc.provider_nsa, 'terminate')
            defs.append(d)

        results = yield defer.DeferredList(defs, consumeErrors=True)

        successes = [ r[0] for r in results ]
        if all(successes):
            log.msg('Connection %s: All sub connections(%i) acked terminated' % (conn.connection_id, len(defs)), system=LOG_SYSTEM)
            defer.returnValue(connection_id)
        else:
            # we are now in an inconsistent state...
            n_success = sum( [ 1 for s in successes if s ] )
            log.msg('Connection %s. Only %i of %i connections successfully terminated' % (conn.connection_id, n_success, len(defs)), system=LOG_SYSTEM)
            provider_urns = [ sc.provider_nsa for sc in sub_connections ]
            raise _createAggregateException(connection_id, 'terminate', results, provider_urns, error.ConnectionError)



    @defer.inlineCallbacks
    def querySummary(self, header, connection_ids=None, global_reservation_ids=None, request_info=None):

        log.msg('QuerySummary request from %s. CID: %s. GID: %s' % (header.requester_nsa, connection_ids, global_reservation_ids), system=LOG_SYSTEM)

        try:
            if connection_ids:
                conns = yield database.ServiceConnection.find(where=['requester_nsa = ? AND connection_id IN ?', header.requester_nsa, tuple(connection_ids) ] )
            elif global_reservation_ids:
                conns = yield database.ServiceConnection.find(where=['requester_nsa = ? AND global_reservation_ids IN ?', header.requester_nsa, tuple(global_reservation_ids) ] )
            else:
                conns = yield database.ServiceConnection.find(where=['requester_nsa = ?', header.requester_nsa ] )

            # largely copied from genericbackend, merge later
            reservations = []
            for c in conns:

                source_stp  = nsa.STP(c.source_network, c.source_port, c.source_label)
                dest_stp    = nsa.STP(c.dest_network, c.dest_port, c.dest_label)
                schedule    = nsa.Schedule(c.start_time, c.end_time)
                sd          = nsa.Point2PointService(source_stp, dest_stp, c.bandwidth, cnt.BIDIRECTIONAL, False, None)
                criteria    = nsa.QueryCriteria(c.revision, schedule, sd)

                sub_conns = yield self.getSubConnectionsByConnectionKey(c.id)
                if len(sub_conns) == 0: # apparently this can happen
                    data_plane_status = (False, 0, False)
                else:
                    aggr_active     = all( [ sc.data_plane_active     for sc in sub_conns ] )
                    aggr_version    = max( [ sc.data_plane_version    for sc in sub_conns ] ) or 0 # can be None otherwise
                    aggr_consistent = all( [ sc.data_plane_consistent for sc in sub_conns ] )
                    data_plane_status = (aggr_active, aggr_version, aggr_consistent)

                states = (c.reservation_state, c.provision_state, c.lifecycle_state, data_plane_status)
                notification_id = self.getNotificationId()
                result_id = 0

                ci = nsa.ConnectionInfo(c.connection_id, c.global_reservation_id, c.description, cnt.EVTS_AGOLE, [ criteria ],
                                        self.nsa_.urn(), c.requester_nsa, states, notification_id, result_id)
                reservations.append(ci)

            self.parent_requester.querySummaryConfirmed(header, reservations)

        except Exception as e:
            log.msg('Error during querySummary request: %s' % str(e), system=LOG_SYSTEM)
            raise e


    @defer.inlineCallbacks
    def queryRecursive(self, header, connection_ids, global_reservation_ids, request_info=None):

        log.msg('QueryRecursive request from %s. CID: %s. GID: %s' % (header.requester_nsa, connection_ids, global_reservation_ids), system=LOG_SYSTEM)

        # the semantics for global reservation id and query recursive is extremely wonky, so we don't do it
        if global_reservation_ids:
            raise error.UnsupportedParameter("Global Reservation Id not supported in queryRecursive (has wonky-monkey-on-acid semantics, don't use it)")

        # recursive queries for all connections is a bad idea, say no to that
        if not connection_ids:
            raise error.MissingParameterError("At least one connection id must be specified, refusing to do recursive query for all connections")

        # because segmenting the requests is a PITA
        if len(connection_ids) > 1:
            raise error.UnsupportedParameter("Can only perform queryRecursive for a single connection id.")

        try:
            conn = yield self.getConnection(connection_ids[0])

            sub_connections = yield self.getSubConnectionsByConnectionKey(conn.id)

            cb_header = nsa.NSIHeader(header.requester_nsa, self.nsa_.urn(), header.correlation_id, reply_to=header.reply_to, security_attributes=header.security_attributes)
            self.query_requests[cb_header.correlation_id]  = (cb_header, conn, len(sub_connections) )

            defs = []
            for sc in sub_connections:
                provider = self.getProvider(sc.provider_nsa)
                sch = nsa.NSIHeader(self.nsa_.urn(), sc.provider_nsa, security_attributes=header.security_attributes)
                d = provider.queryRecursive(sch, [ sc.connection_id ] , None, request_info)
                d.addErrback(_logErrorResponse, 'queryRecursive', sc.provider_nsa, 'queryRecursive')
                defs.append(d)

                self.query_calls[sch.correlation_id] = (cb_header.correlation_id, None)

            results = yield defer.DeferredList(defs, consumeErrors=True)
            successes = [ r[0] for r in results ]
            if all(successes):
                # this just means we got an ack from all children
                defer.returnValue(None)

            else:
                n_success = sum( [ 1 for s in successes if s ] )
                log.msg('QueryRecursive failure. %i of %i connections successfully replied' % (n_success, len(defs)), system=LOG_SYSTEM)
                # we should really clear out the temporary state here...
                provider_urns = [ sc.provider_nsa for sc in sub_connections ]
                raise _createAggregateException('', 'queryRecursive', results, provider_urns, error.ConnectionError)

        except ValueError as e:
            log.msg('Error during queryRecursive request: %s' % str(e), system=LOG_SYSTEM)
            raise e


    @defer.inlineCallbacks
    def queryRecursiveConfirmed(self, header, sub_result):

        @defer.inlineCallbacks
        def createCQR(conn, children=None):
            # can we make this generic?
            c = conn

            source_stp = nsa.STP(c.source_network, c.source_port, c.source_label)
            dest_stp = nsa.STP(c.dest_network, c.dest_port, c.dest_label)

            schedule = nsa.Schedule(c.start_time, c.end_time)
            sd = nsa.Point2PointService(source_stp, dest_stp, c.bandwidth, cnt.BIDIRECTIONAL, False, None)

            criteria = nsa.QueryCriteria(c.revision, schedule, sd, children)

            sub_conns = yield self.getSubConnectionsByConnectionKey(c.id)
            if len(sub_conns) == 0: # apparently this can happen
                data_plane_status = (False, 0, False)
            else:
                aggr_active     = all( [ sc.data_plane_active     for sc in sub_conns ] )
                aggr_version    = max( [ sc.data_plane_version    for sc in sub_conns ] ) or 0 # can be None otherwise
                aggr_consistent = all( [ sc.data_plane_consistent for sc in sub_conns ] )
                data_plane_status = (aggr_active, aggr_version, aggr_consistent)

            states = (c.reservation_state, c.provision_state, c.lifecycle_state, data_plane_status)
            notification_id = self.getNotificationId()
            result_id = notification_id

            ci = nsa.ConnectionInfo(c.connection_id, c.global_reservation_id, c.description, cnt.EVTS_AGOLE, [ criteria ],
                                    self.nsa_.urn(), c.requester_nsa, states, notification_id, result_id)
            defer.returnValue(ci)

        # ---

        log.msg('queryRecursiveConfirmed from %s.' % (header.provider_nsa,), system=LOG_SYSTEM)

        if not header.correlation_id in self.query_calls:
            log.msg('queryRecursiveConfirmed could not match correlation id %s' % header.correlation_id, system=LOG_SYSTEM)
            return

        cbh_correlation_id, res = self.query_calls[header.correlation_id]
        if res:
            log.msg('queryRecursiveConfirmed : Already have result for correlation id %s' % header.correlation_id, system=LOG_SYSTEM)
            return

        # update temporary result structure

        self.query_calls[header.correlation_id] = cbh_correlation_id, sub_result

        # done updating

        # check if all sub results have been received
        cb_header, conn, count = self.query_requests[cbh_correlation_id]
        scr = [ res[0] for cbhci, res in self.query_calls.values() if res and cbhci == cbh_correlation_id ]

        if len(scr) == count:
            # all results back, can emit

            # clear temporary structure
            self.query_requests.pop(cbh_correlation_id)
            for k,v in self.query_calls.items():
                cbhci, res = v
                if cbhci == cbh_correlation_id:
                    self.query_calls.pop(k)

            log.msg('QueryRecursive : Emitting to parent requester', system=LOG_SYSTEM)
            results = yield createCQR(conn, scr)
            self.parent_requester.queryRecursiveConfirmed(cb_header, [ results ] )

        else:
            log.msg('QueryRecursive : Still neeed %i/%i results to emit result' % (count-len(scr), count), system=LOG_SYSTEM)


    def queryNotification(self, header, connection_id, start_notification, end_notification):

        log.msg('QueryNotification request from %s. CID: %s. %s-%s' % (header.requester_nsa, connection_id, start_notification, end_notification), system=LOG_SYSTEM)
        raise NotImplementedError('queryNotification not yet implemented in aggregator')

    # --
    # Requester API
    # --

    @defer.inlineCallbacks
    def reserveConfirmed(self, header, connection_id, global_reservation_id, description, criteria):

        log.msg('', system=LOG_SYSTEM)
        log.msg('reserveConfirm from %s. Connection ID: %s' % (header.provider_nsa, connection_id), system=LOG_SYSTEM)

        if not header.correlation_id in self.reservations:
            msg = 'Unrecognized correlation id %s in reserveConfirmed. Connection ID %s. NSA %s' % (header.correlation_id, connection_id, header.provider_nsa)
            log.msg(msg, system=LOG_SYSTEM)
            raise error.ConnectionNonExistentError(msg)

        org_provider_nsa = self.reservations[header.correlation_id]['provider_nsa']
        if header.provider_nsa != org_provider_nsa:
            log.msg('Provider NSA in header %s for reserveConfirmed does not match saved identity %s' % (header.provider_nsa, org_provider_nsa), system=LOG_SYSTEM)
            raise error.SecurityError('Provider NSA for connection does not match saved identity')

        resv_info = self.reservations.pop(header.correlation_id)

        # gid and desc should be identical, not checking, same with bandwidth, schedule, etc

        sd = criteria.service_def
        # check that path matches our intent
        if sd.source_stp.network != resv_info['source_network']:
            log.msg('reserveConfirmed: source network mismatch (%s != %s)' % (resv_info['source_network'], sd.source_stp.network), system=LOG_SYSTEM)
        if sd.source_stp.port    != resv_info['source_port']:
            log.msg('reserveConfirmed: source port mismatch (%s != %s' % (resv_info['source_port'], sd.source_stp.port), system=LOG_SYSTEM)
        if sd.dest_stp.network   != resv_info['dest_network']:
            log.msg('reserveConfirmed: dest network mismatch', system=LOG_SYSTEM)
        if sd.dest_stp.port      != resv_info['dest_port']:
            log.msg('reserveConfirmed: dest port mismatch', system=LOG_SYSTEM)
        if not (sd.source_stp.label is None or sd.source_stp.label.singleValue()):
            log.msg('reserveConfirmed: source label is no a single value', system=LOG_SYSTEM)
        if not (sd.dest_stp.label is None or sd.dest_stp.label.singleValue()):
            log.msg('reserveConfirmed: dest label is no a single value', system=LOG_SYSTEM)

        # skip label check for now
        #sd.source_stp.label.intersect(sub_connection.source_label)
        #sd.dest_stp.label.intersect(sub_connection.dest_label)

        db_start_time = criteria.schedule.start_time.isoformat() if criteria.schedule.start_time is not None else None
        db_end_time = criteria.schedule.end_time.isoformat()     if criteria.schedule.end_time   is not None else None

        # save sub connection in database
        sc = database.SubConnection(provider_nsa=org_provider_nsa, connection_id=connection_id, local_link=False, # remove local link sometime
                                    revision=criteria.revision, service_connection_id=resv_info['service_connection_id'], order_id=resv_info['order_id'],
                                    global_reservation_id=global_reservation_id, description=description,
                                    reservation_state=state.RESERVE_HELD, provision_state=state.RELEASED, lifecycle_state=state.CREATED, data_plane_active=False,
                                    source_network=sd.source_stp.network, source_port=sd.source_stp.port, source_label=sd.source_stp.label,
                                    dest_network=sd.dest_stp.network, dest_port=sd.dest_stp.port, dest_label=sd.dest_stp.label,
                                    start_time=db_start_time, end_time=db_end_time, bandwidth=sd.capacity)

        yield sc.save()

        # figure out if we can aggregate upwards

        conn = yield self.getConnectionByKey(sc.service_connection_id)
        sub_conns = yield self.getSubConnectionsByConnectionKey(conn.id)

        if sc.order_id == 0:
            conn.source_label = sd.source_stp.label
        if sc.order_id == len(sub_conns)-1:
            conn.dest_label = sd.dest_stp.label

        yield conn.save()

        outstanding_calls = [ v for v in self.reservations.values() if v.get('service_connection_id') == resv_info['service_connection_id'] ]
        if len(outstanding_calls) > 0:
            log.msg('Connection %s: Still missing %i reserveConfirmed call(s) to aggregate' % (conn.connection_id, len(outstanding_calls)), system=LOG_SYSTEM)
            return

        # if we get responses very close, multiple requests can trigger this, so we check main state as well
        if all( [ sc.reservation_state == state.RESERVE_HELD for sc in sub_conns ] ) and conn.reservation_state != state.RESERVE_HELD:
            log.msg('Connection %s: All sub connections reserve held, can emit reserveConfirmed' % (conn.connection_id), system=LOG_SYSTEM)
            yield state.reserveHeld(conn)
            header = nsa.NSIHeader(conn.requester_nsa, self.nsa_.urn())
            source_stp = nsa.STP(conn.source_network, conn.source_port, conn.source_label)
            dest_stp   = nsa.STP(conn.dest_network,   conn.dest_port,   conn.dest_label)
            schedule = nsa.Schedule(conn.start_time, conn.end_time)
            sd = nsa.Point2PointService(source_stp, dest_stp, conn.bandwidth, cnt.BIDIRECTIONAL, False, None) # we fake some thing that is not yet in the db
            conn_criteria = nsa.Criteria(conn.revision, schedule, sd)
            self.parent_requester.reserveConfirmed(header, conn.connection_id, conn.global_reservation_id, conn.description, conn_criteria)

        else:
            log.msg('Connection %s: Still missing reserveConfirmed messages before emitting to parent' % (conn.connection_id), system=LOG_SYSTEM)


    @defer.inlineCallbacks
    def reserveFailed(self, header, connection_id, connection_states, err):

        log.msg('', system=LOG_SYSTEM)
        log.msg('reserveFailed from %s. Connection ID: %s. Error: %s' % (header.provider_nsa, connection_id, err), system=LOG_SYSTEM)

        if not header.correlation_id in self.reservations:
            msg = 'Unrecognized correlation id %s in reserveFailed. Connection ID %s. NSA %s' % (header.correlation_id, connection_id, header.provider_nsa)
            log.msg(msg, system=LOG_SYSTEM)
            raise error.ConnectionNonExistentError(msg)

        org_provider_nsa = self.reservations[header.correlation_id]['provider_nsa']
        if header.provider_nsa != org_provider_nsa:
            log.msg('Provider NSA in header %s for reserveFailed does not match saved identity %s' % (header.provider_nsa, org_provider_nsa), system=LOG_SYSTEM)
            raise error.SecurityError('Provider NSA for connection does not match saved identity')

        resv_info = self.reservations.pop(header.correlation_id)

        service_connection_key = resv_info['service_connection_id']

        conn = yield self.getConnectionByKey(service_connection_key)
        if conn.reservation_state != state.RESERVE_FAILED: # since we can fail multiple times
            yield state.reserveFailed(conn)

        header = nsa.NSIHeader(conn.requester_nsa, self.nsa_.urn())
        self.parent_requester.reserveFailed(header, conn.connection_id, connection_states, err)


    @defer.inlineCallbacks
    def reserveCommitConfirmed(self, header, connection_id):

        log.msg('', system=LOG_SYSTEM)
        log.msg('ReserveCommit Confirmed for sub connection %s. NSA %s ' % (connection_id, header.provider_nsa), system=LOG_SYSTEM)

        sub_connection = yield self.getSubConnection(header.provider_nsa, connection_id)
        sub_connection.reservation_state = state.RESERVE_START
        yield sub_connection.save()

        conn = yield self.getConnectionByKey(sub_connection.service_connection_id)
        sub_conns = yield self.getSubConnectionsByConnectionKey(conn.id)

        # if we get responses very close, multiple requests can trigger this, so we check main state as well
        if all( [ sc.reservation_state == state.RESERVE_START for sc in sub_conns ] ) and conn.reservation_state != state.RESERVE_START:
            yield state.reserved(conn)
            header = nsa.NSIHeader(conn.requester_nsa, self.nsa_.urn())
            self.parent_requester.reserveCommitConfirmed(header, conn.connection_id)
            self.plugin.connectionCreated(conn)


    @defer.inlineCallbacks
    def reserveAbortConfirmed(self, header, connection_id):

        log.msg('', system=LOG_SYSTEM)
        log.msg('ReserveAbort confirmed for sub connection %s. NSA %s ' % (connection_id, header.provider_nsa), system=LOG_SYSTEM)

        sub_connection = yield self.getSubConnection(header.provider_nsa, connection_id)
        sub_connection.reservation_state = state.RESERVE_START
        yield sub_connection.save()

        conn = yield self.getConnectionByKey(sub_connection.service_connection_id)
        sub_conns = yield self.getSubConnectionsByConnectionKey(conn.id)

        # if we get responses very close, multiple requests can trigger this, so we check main state as well
        if all( [ sc.reservation_state == state.RESERVE_START for sc in sub_conns ] ) and conn.reservation_state != state.RESERVE_START:
            yield state.reserved(conn)
            header = nsa.NSIHeader(conn.requester_nsa, self.nsa_.urn())
            self.parent_requester.reserveAbortConfirmed(header, conn.connection_id)


    @defer.inlineCallbacks
    def provisionConfirmed(self, header, connection_id):

        log.msg('', system=LOG_SYSTEM)
        log.msg('Provision Confirmed for sub connection %s. NSA %s ' % (connection_id, header.provider_nsa), system=LOG_SYSTEM)

        sub_connection = yield self.getSubConnection(header.provider_nsa, connection_id)
        yield state.provisioned(sub_connection)

        conn = yield self.getConnectionByKey(sub_connection.service_connection_id)
        sub_conns = yield self.getSubConnectionsByConnectionKey(conn.id)

        # if we get responses very close, multiple requests can trigger this, so we check main state as well
        if all( [ sc.provision_state == state.PROVISIONED for sc in sub_conns ] ) and conn.provision_state != state.PROVISIONED:
            yield state.provisioned(conn)
            req_header = nsa.NSIHeader(conn.requester_nsa, self.nsa_.urn())
            self.parent_requester.provisionConfirmed(req_header, conn.connection_id)


    @defer.inlineCallbacks
    def releaseConfirmed(self, header, connection_id):

        log.msg('', system=LOG_SYSTEM)
        log.msg('Release confirmed for sub connection %s. NSA %s ' % (connection_id, header.provider_nsa), system=LOG_SYSTEM)

        sub_connection = yield self.getSubConnection(header.provider_nsa, connection_id)
        yield state.released(sub_connection)

        conn = yield self.getConnectionByKey(sub_connection.service_connection_id)
        sub_conns = yield self.getSubConnectionsByConnectionKey(conn.id)

        # if we get responses very close, multiple requests can trigger this, so we check main state as well
        if all( [ sc.provision_state == state.RELEASED for sc in sub_conns ] ) and conn.provision_state != state.RELEASED:
            yield state.released(conn)
            req_header = nsa.NSIHeader(conn.requester_nsa, self.nsa_.urn())
            self.parent_requester.releaseConfirmed(req_header, conn.connection_id)


    @defer.inlineCallbacks
    def terminateConfirmed(self, header, connection_id):

        sub_connection = yield self.getSubConnection(header.provider_nsa, connection_id)
        sub_connection.lifecycle_state = state.TERMINATED
        yield sub_connection.save()

        conn = yield self.getConnectionByKey(sub_connection.service_connection_id)
        sub_conns = yield self.getSubConnectionsByConnectionKey(conn.id)

        # if we get responses very close, multiple requests can trigger this, so we check main state as well
        if all( [ sc.lifecycle_state == state.TERMINATED for sc in sub_conns ] ) and conn.lifecycle_state != state.TERMINATED:
            yield state.terminated(conn)
            header = nsa.NSIHeader(conn.requester_nsa, self.nsa_.urn())
            self.parent_requester.terminateConfirmed(header, conn.connection_id)
            self.plugin.connectionTerminated(conn)

    # --


    def doTimeout(self, conn, timeout_value, org_connection_id, org_nsa):
        header = nsa.NSIHeader(conn.requester_nsa, self.nsa_.urn(), reply_to=conn.requester_url)
        now = datetime.datetime.utcnow()
        self.parent_requester.reserveTimeout(header, conn.connection_id, 0, now, timeout_value, org_connection_id, org_nsa)


    def doErrorEvent(self, conn, notification_id, event, info, service_ex=None):
        header = nsa.NSIHeader(conn.requester_nsa, self.nsa_.urn(), reply_to=conn.requester_url)
        now = datetime.datetime.utcnow()
        self.parent_requester.errorEvent(header, conn.connection_id, notification_id, now, event, info, service_ex)

    # --

    @defer.inlineCallbacks
    def reserveTimeout(self, header, connection_id, notification_id, timestamp, timeout_value, org_connection_id, org_nsa):

        log.msg("reserveTimeout from %s:%s" % (header.provider_nsa, connection_id), system=LOG_SYSTEM)

        sub_conn = yield self.getSubConnection(header.provider_nsa, connection_id)

        yield state.reserveTimeout(sub_conn)

        conn = yield self.getConnectionByKey(sub_conn.service_connection_id)
        sub_conns = yield self.getSubConnectionsByConnectionKey(conn.id)

        if conn.reservation_state == state.RESERVE_FAILED:
            log.msg("Connection %s: reserveTimeout: Connection has already failed, not notifying parent" % conn.connection_id, system=LOG_SYSTEM)
        elif sum ( [ 1 if sc.reservation_state == state.RESERVE_TIMEOUT else 0 for sc in sub_conns ] ) == 1:
            log.msg("Connection %s: reserveTimeout, first occurance, notifying parent" % conn.connection_id, system=LOG_SYSTEM)
            header = nsa.NSIHeader(conn.requester_nsa, self.nsa_.urn(), reply_to=conn.requester_url)
            self.parent_requester.reserveTimeout(header, conn.connection_id, notification_id, timestamp, timeout_value, org_connection_id, org_nsa)
        else:
            log.msg("Connection %s: reserveTimeout: Second or later reserveTimeout, not notifying parent" % conn.connection_id, system=LOG_SYSTEM)


    @defer.inlineCallbacks
    def dataPlaneStateChange(self, header, connection_id, notification_id, timestamp, dps):

        active, version, consistent = dps
        log.msg("Data plane change for sub connection: %s Active: %s, version %i, consistent: %s" % \
                 (connection_id, active, version, consistent), system=LOG_SYSTEM)

        sub_conn = yield self.getSubConnection(header.provider_nsa, connection_id)

        sub_conn.data_plane_active      = active
        sub_conn.data_plane_version     = version
        sub_conn.data_plane_consistent  = consistent

        yield sub_conn.save()

        conn = yield self.getConnectionByKey(sub_conn.service_connection_id)
        sub_conns = yield self.getSubConnectionsByConnectionKey(conn.id)

        # At some point we should check if data plane aggregated state actually changes and only emit for those that change

        # do notification
        actives  = [ sc.data_plane_active     for sc in sub_conns ]
        aggr_active     = all( actives )
        aggr_version    = max( [ sc.data_plane_version    for sc in sub_conns ] )
        aggr_consistent = all( [ sc.data_plane_consistent for sc in sub_conns ] ) and all( [ a == actives[0] for a in actives ] ) # we need version here

        header = nsa.NSIHeader(conn.requester_nsa, self.nsa_.urn(), reply_to=conn.requester_url)
        now = datetime.datetime.utcnow()
        data_plane_status = (aggr_active, aggr_version, aggr_consistent)

        log.msg("Connection %s: Aggregated data plane status: Active %s, version %s, consistent %s" % \
            (conn.connection_id, aggr_active, aggr_version, aggr_consistent), system=LOG_SYSTEM)

        self.parent_requester.dataPlaneStateChange(header, conn.connection_id, 0, now, data_plane_status)

    #@defer.inlineCallbacks
    def error(self, header, nsa_id, connection_id, service_type, error_id, text, variables, child_ex):

        log.msg("errorEvent: Connection %s from %s: %s, %s" % (connection_id, nsa_id, text, str(variables)), system=LOG_SYSTEM)

        if header.provider_nsa != nsa_id:
            log.msg("errorEvent: NSA Id for error is different from provider (provider: %s, nsa: %s, cannot handle error, due to protocol design issue." % \
                    (header.provider_nsa, nsa_id), system=LOG_SYSTEM)
            return
            #defer.returnValue(None)

        # do we need to do anything here?
        #sub_conn = yield self.getSubConnection(header.provider_nsa, connection_id)
        #conn = yield self.getConnectionByKey(sub_conn.service_connection_id)

        # this is wrong....
        self.parent_requester.error(header, nsa_id, connection_id, service_type, error_id, text, variables, None)


    @defer.inlineCallbacks
    def errorEvent(self, header, connection_id, notification_id, timestamp, event, info, service_ex):

        # should mark sub connection as terminated / failed
        sub_conn = yield self.getSubConnection(header.provider_nsa, connection_id)

        conn = yield self.getConnectionByKey(sub_conn.service_connection_id)
        sub_conns = yield self.getSubConnectionsByConnectionKey(conn.id)

        if len(sub_conns) == 1:
            log.msg("errorEvent: One sub connection for connection %s, notifying" % conn.connection_id, system=LOG_SYSTEM)
            self.doErrorEvent(conn, notification_id, event, info, service_ex)
        else:
            raise NotImplementedError('Cannot handle errorEvent for connection with more than one sub connection')


    def querySummaryConfirmed(self, header, summary_results):
        raise NotImplementedError('querySummaryConfirmed is not yet implemented in aggregater')


    def queryNotificationFailed(self, header, service_exception):
        raise NotImplementedError('queryNotificationFailed is not yet implemented in aggregater')
<|MERGE_RESOLUTION|>--- conflicted
+++ resolved
@@ -281,17 +281,11 @@
         yield state.reserveChecking(conn) # this also acts a lock
 
         if conn.source_network == self.network and conn.dest_network == self.network:
-<<<<<<< HEAD
-            # no hairpin connections - should probably be moved before db save
-            if conn.source_port == conn.dest_port:
-                raise error.ServiceError('Hairpin connections not supported. Go away and fix your path finder')
-=======
             # check for hairpins (unless allowed in policies)
             if not cnt.ALLOW_HAIRPIN in self.policies:
                 if conn.source_port == conn.dest_port:
                     raise error.ServiceError('Hairpin connections not allowed.')
 
->>>>>>> 16adcbe2
             # setup path
             path_info = ( conn.connection_id, self.network, conn.source_port, shortLabel(conn.source_label), conn.dest_port, shortLabel(conn.dest_label) )
             log.msg('Connection %s: Local link creation: %s %s?%s == %s?%s' % path_info, system=LOG_SYSTEM)
