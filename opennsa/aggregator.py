"""
Connection abstraction.

Author: Henrik Thostrup Jensen <htj@nordu.net>
Copyright: NORDUnet (2011-2012)
"""
import datetime

from zope.interface import implements

from twisted.python import log
from twisted.internet import defer

from opennsa.interface import INSIProvider, INSIRequester
from opennsa import error, nsa, state, database, constants as cnt



LOG_SYSTEM = 'Aggregator'



def shortLabel(label):
    # create a log friendly string representation of a label
    if label is None: # it happens
        return ''

    if '}' in label.type_:
        name = label.type_.split('}',1)[1]
    elif '#' in label.type_:
        name = label.type_.split('#',1)[1]
    else:
        name = label.type_
    return name + '=' + label.labelValue()



def _logErrorResponse(err, connection_id, provider_nsa, action):

    log.msg('Connection %s: Error during %s request to %s.' % (connection_id, action, provider_nsa), system=LOG_SYSTEM)
    log.msg('Connection %s: Error message: %s' % (connection_id, err.getErrorMessage()), system=LOG_SYSTEM)
    log.msg('Trace:', system=LOG_SYSTEM)
    err.printTraceback()

    return err



def _createAggregateException(connection_id, action, results, provider_urns, default_error=error.InternalServerError):

    failures = [ conn for success,conn in results if not success ]

    if len(failures) == 0: # not supposed to happen
        return error.InternalServerError('_createAggregateException called with no failures')

    if len(failures) == 1:
        return failures[0]

    else: # multiple errors
        provider_failures = [ provider_urn + ': ' + f.getErrorMessage() for provider_urn, (success,f) in zip(provider_urns, results) if not success ]
        error_msg = '%i/%i %s failed:\n  %s' % (len(failures), len(results), action, '\n  '.join(provider_failures))
        return default_error(error_msg)



class Aggregator:

    implements(INSIProvider, INSIRequester)

    def __init__(self, network, nsa_, network_topology, route_vectors, parent_requester, provider_registry, policies, plugin):
        self.network = network
        self.nsa_ = nsa_
        self.network_topology = network_topology
        self.route_vectors = route_vectors

        self.parent_requester   = parent_requester
        self.provider_registry  = provider_registry
        self.policies           = policies
        self.plugin             = plugin

        self.reservations       = {} # correlation_id -> info
        self.notification_id    = 0

        # db orm cache, needed to avoid concurrent updates stepping on each other
        self.db_connections = {}
        self.db_sub_connections = {}

        # these are for query recursive, due to nsi being extremely crappy design
        self.query_requests = {}
        self.query_calls = {}


    def getNotificationId(self):
        nid = self.notification_id
        self.notification_id += 1
        return nid


    def getProvider(self, nsi_agent_urn):
        return self.provider_registry.getProvider(nsi_agent_urn)


    def getConnection(self, connection_id):

        # need to do authz here

        def gotResult(connections):
            # we should get 0 or 1 here since connection id is unique
            if len(connections) == 0:
                return defer.fail( error.ConnectionNonExistentError('No connection with id %s' % connection_id) )
            self.db_connections[connection_id] = connections[0]
            return connections[0]

        if connection_id in self.db_connections:
            return defer.succeed(self.db_connections[connection_id])

        d = database.ServiceConnection.findBy(connection_id=connection_id)
        d.addCallback(gotResult)
        return d


    def getConnectionByKey(self, connection_key):

        def gotResult(connections):
            # we should get 0 or 1 here since connection id is unique
            if len(connections) == 0:
                return defer.fail( error.ConnectionNonExistentError('No connection with key %s' % connection_key) )
            conn = connections[0]
            return self.getConnection(conn.connection_id)

        d = database.ServiceConnection.findBy(id=connection_key)
        d.addCallback(gotResult)
        return d


    def getSubConnection(self, provider_nsa, connection_id):

        def gotResult(connections):
            # we should get 0 or 1 here since provider_nsa + connection id is unique
            if len(connections) == 0:
                return defer.fail( error.ConnectionNonExistentError('No sub connection with connection id %s at provider %s' % (connection_id, provider_nsa) ) )
            self.db_sub_connections[connection_id] = connections[0]
            return connections[0]

        if connection_id in self.db_sub_connections:
            return defer.succeed(self.db_sub_connections[connection_id])

        d = database.SubConnection.findBy(provider_nsa=provider_nsa, connection_id=connection_id)
        d.addCallback(gotResult)
        return d


    def getSubConnectionsByConnectionKey(self, service_connection_key):

        def gotResult(rows):
            def gotSubConns(results):
                if all( [ r[0] for r in results ] ):
                    return [ r[1] for r in results ]
                else:
                    return defer.fail('Error retrieving one or more subconnections: %s' % str(results))

            defs = [ self.getSubConnection(r['provider_nsa'], r['connection_id']) for r in rows ]
            return defer.DeferredList(defs).addCallback(gotSubConns)

        dbconfig = database.Registry.getConfig()
        d = dbconfig.select('sub_connections', where=['service_connection_id = ?', service_connection_key], select='provider_nsa, connection_id')
        d.addCallback(gotResult)
        return d


    @defer.inlineCallbacks
    def reserve(self, header, connection_id, global_reservation_id, description, criteria, request_info=None):

        log.msg('', system=LOG_SYSTEM)
        log.msg('Reserve request from %s' % header.requester_nsa, system=LOG_SYSTEM)
        log.msg('- Path %s -- %s ' % (criteria.service_def.source_stp, criteria.service_def.dest_stp), system=LOG_SYSTEM)
        log.msg('- Trace: %s' % (header.connection_trace), system=LOG_SYSTEM)

        # rethink with modify
        if connection_id != None:
            connection_exists = yield database.ServiceConnection.exists(['connection_id = ?', connection_id])
            if connection_exists:
                raise error.ConnectionExistsError('Connection with id %s already exists' % connection_id)
            raise NotImplementedError('Cannot handly modification of existing connections yet')

        yield self.plugin.connectionRequest(header, connection_id, global_reservation_id, description, criteria)

        if cnt.REQUIRE_TRACE in self.policies:
            if not header.connection_trace:
                log.msg('Rejecting reserve request without connection trace')
                raise error.SecurityError('This NSA (%s) requires a connection trace in the header to create a reservation.' % self.nsa_.urn() )

        if cnt.REQUIRE_USER in self.policies:
            user_attrs  = [ sa for sa in header.security_attributes if sa.type_ == 'user'  ]
            if not user_attrs:
                log.msg('Rejecting reserve request without user security attribute', system=LOG_SYSTEM)
                raise error.SecurityError('This NSA (%s) requires a user attribute in the header to create a reservation.' % self.nsa_.urn() )

        sd = criteria.service_def
        source_stp = sd.source_stp
        dest_stp   = sd.dest_stp

        if not cnt.AGGREGATOR in self.policies:
            # policy check: one endpoint must be in local network
            if not (source_stp.network == self.network or dest_stp.network == self.network):
                raise error.ConnectionCreateError('None of the endpoints terminate in the network, rejecting request (network: %s + %s, nsa network %s)' %
                    (source_stp.network, dest_stp.network, self.network))

        if (source_stp.label is None and dest_stp.label) or (source_stp.label and dest_stp.label is None):
            raise error.ConnectionCreateError('Cannot create connection with label only defined in one end (maybe possible in the future)')

        # check that we have path vectors to topologies if we start from here
        if self.network in (source_stp.network, dest_stp.network):
            if source_stp.network != self.network and not self.route_vectors.dijkstra(self.network, source_stp.network):
                raise error.ConnectionCreateError('No known routes to network %s' % source_stp.network)
            if dest_stp.network != self.network and not self.route_vectors.dijkstra(self.network, dest_stp.network):
                raise error.ConnectionCreateError('No known routes to network %s' % dest_stp.network)

        # if the link terminates at our network, check that ports exists and that labels match
        if source_stp.network == self.network:
            port = self.network_topology.getPort(source_stp.network + ':' + source_stp.port)
            if port.label() is None:
                if source_stp.label is not None:
                    raise error.ConnectionCreateError('Source STP %s has label specified on port %s without label' % (source_stp, port.name))
            else: # there is a label
                if source_stp.label is None:
                    raise error.ConnectionCreateError('Source STP %s has no label for port %s with label %s' % (source_stp, port.name, port.label().type_))
                if port.label().type_ != source_stp.label.type_:
                    raise error.ConnectionCreateError('Source STP %s label does not match label specified on port %s (%s)' % (source_stp, port.name, port.label().type_))
        if dest_stp.network == self.network:
            port = self.network_topology.getPort(dest_stp.network + ':' + dest_stp.port)
            if port.label() is None:
                if dest_stp.label is not None:
                    raise error.ConnectionCreateError('Destination STP %s has label specified on port %s without label' % (dest_stp, port.name))
            else:
                if port.label().type_ is not None and dest_stp.label is None:
                    raise error.ConnectionCreateError('Destination STP %s has no label for port %s with label %s' % (dest_stp, port.name, port.label().type_))
                if port.label().type_ != dest_stp.label.type_:
                    raise error.ConnectionCreateError('Source STP %s label does not match label specified on port %s (%s)' % (dest_stp, port.name, port.label().type_))


        connection_id = yield self.plugin.createConnectionId()

        conn = database.ServiceConnection(connection_id=connection_id, revision=0, global_reservation_id=global_reservation_id, description=description,
                            requester_nsa=header.requester_nsa, requester_url=header.reply_to, reserve_time=datetime.datetime.utcnow(),
                            reservation_state=state.RESERVE_START, provision_state=state.RELEASED, lifecycle_state=state.CREATED,
                            source_network=source_stp.network, source_port=source_stp.port, source_label=source_stp.label,
                            dest_network=dest_stp.network, dest_port=dest_stp.port, dest_label=dest_stp.label,
                            start_time=criteria.schedule.start_time, end_time=criteria.schedule.end_time,
                            symmetrical=sd.symmetric, directionality=sd.directionality, bandwidth=sd.capacity,
                            security_attributes=header.security_attributes, connection_trace=header.connection_trace)
        yield conn.save()

        # Here we should return / callback and spawn off the path creation

        # Note: At his point STP Labels are candidates and they will need to be changed later

    #    def reserveRequestsDone(results):
    #        successes = [ r[0] for r in results ]
    #        if all(successes):
    #            state.reserved(conn)
    #            log.msg('Connection %s: Reserve succeeded' % self.connection_id, system=LOG_SYSTEM)
    #            self.scheduler.scheduleTransition(self.service_parameters.start_time, scheduled, state.RELEASED)
    #            return self
    #
    #        else:
    #            # terminate non-failed connections
    #            # currently we don't try and be too clever about cleaning, just do it, and switch state
    #            defs = []
    #            reserved_connections = [ conn for success,conn in results if success ]
    #            for rc in reserved_connections:
    #                d = rc.terminate()
    #                d.addCallbacks(
    #                    lambda c : log.msg('Succesfully terminated sub connection after partial reservation failure %s %s' % (c.curator(), connPath(c)) , system=LOG_SYSTEM),
    #                    lambda f : log.msg('Error terminating connection after partial-reservation failure: %s' % str(f), system=LOG_SYSTEM)
    #                )
    #                defs.append(d)
    #            dl = defer.DeferredList(defs)
    #            dl.addCallback( self.state.terminatedFailed )
    #
    #            err = self._createAggregateException(results, 'reservations', error.ConnectionCreateError)
    #            raise err

        yield state.reserveChecking(conn) # this also acts a lock

        if conn.source_network == self.network and conn.dest_network == self.network:
            # no hairpin connections - should probably be moved before db save
            if conn.source_port == conn.dest_port:
                raise error.ServiceError('Hairpin connections not supported. Go away and fix your path finder')
            # setup path
            path_info = ( conn.connection_id, self.network, conn.source_port, shortLabel(conn.source_label), conn.dest_port, shortLabel(conn.dest_label) )
            log.msg('Connection %s: Local link creation: %s %s?%s == %s?%s' % path_info, system=LOG_SYSTEM)
            paths = [ [ nsa.Link( nsa.STP(self.network, conn.source_port, conn.source_label),
                                  nsa.STP(self.network, conn.dest_port,   conn.dest_label))  ] ]

            # we should probably specify the connection id to the backend,
            # to make it seem like the aggregator isn't here

        elif self.network in (conn.source_network, conn.dest_network):
            # log about creation and the connection type
            log.msg('Connection %s: Aggregate path creation: %s -> %s' % (conn.connection_id, str(source_stp), str(dest_stp)), system=LOG_SYSTEM)
            # making the connection is the same for all though :-)

            # how to this with path vector
            # 1. find topology to use from vector
            # 2. create abstracted path: local link + rest

            if source_stp.network == self.network:
                local_stp      = source_stp
                remote_stp     = dest_stp
            else:
                local_stp      = dest_stp
                remote_stp     = source_stp

            # we should really find multiple port/link vectors to the remote network, but right now we don't
            node_path = self.route_vectors.dijkstra(local_stp.network, remote_stp.network)
            if not node_path:
                raise error.STPResolutionError('No path to network %s, cannot create circuit' % remote_stp.network)

            # find demarc port
            demarc_port = self.route_vectors.findPort(node_path[0], node_path[1])
            if demarc_port is None:
                raise error.STPResolutionError('Failed to find demarcation port from %s to %s' % (node_path[0], node_path[1]), system=LOG_SYSTEM)

            log.msg('Path to %s via port %s' % (remote_stp.network, demarc_port.name), system=LOG_SYSTEM)

            local_link  = nsa.Link( local_stp, nsa.STP(local_stp.network, demarc_port.name, demarc_port.label) )
            remote_link = nsa.Link( nsa.STP(demarc_port.remote_network, demarc_port.remote_port, demarc_port.label), remote_stp) # # the ldp label isn't quite correct

            paths = [ [ local_link, remote_link ] ]
            paths = yield self.plugin.prunePaths(paths)

        elif cnt.AGGREGATOR in self.policies:
            # both endpoints outside the network, proxy aggregation allowed
<<<<<<< HEAD
            path_info = ( conn.connection_id, self.network, conn.source_port, shortLabel(conn.source_label), conn.dest_port, shortLabel(conn.dest_label) )
            log.msg('Connection %s: Remote proxy link creation: %s %s?%s == %s?%s' % path_info, system=LOG_SYSTEM)

#            for node_name, node in self.route_vectors.nodes.items():
#                print node_name
#                for port_name, port in node.ports.items():
#                    print ' ', port_name, '->', port.remote_network

            # The pathfinding here is a bit tricky, we find a node path first
            # Then that is used to expand the link that are part of the domain
            # This is done by passing over the path several times, expanding links as needed
            # The results in a somewhat strange path finding algorithm that is not inherently tree or chain, but a weird hybrid

            node_path = self.route_vectors.dijkstra(conn.source_network, conn.dest_network)
            if not node_path:
                raise error.STPResolutionError('Could not find path from network %s to %s, cannot create circuit' % (conn.source_network, conn.dest_network))

            # create a single link, expand all local segments

            base_path =  [ nsa.Link( nsa.STP(conn.source_network, conn.source_port, conn.source_label),
                                     nsa.STP(conn.dest_network,   conn.dest_port,   conn.dest_label) )  ]

            # need multiple passes to fully expand all domain segments
            expanding = True
            expanded_path = None

            log.msg("Expanding path %s" % base_path, system=LOG_SYSTEM)

            while expanding:
                #print 'expand loop'
                expanded_path = []

                for link in base_path:
                    if link.src_stp.network != link.dst_stp.network and cnt.DOMAIN_AGGREGATE in self.policies and \
                      (link.src_stp.network.endswith(self.network) or link.dst_stp.network.endswith(self.network)):

                            link_node_path = self.route_vectors.dijkstra(link.src_stp.network, link.dst_stp.network)

                            if link.src_stp.network.endswith(self.network):
                                src_network, dst_network = link_node_path[0], link_node_path[1]
                            else:
                                src_network, dst_network = link_node_path[-2], link_node_path[-1]

                            demarc_port = self.route_vectors.findPort(src_network, dst_network)
                            if demarc_port is None:
                                raise error.STPResolutionError('Failed to find demarc port from %s to %s during expansion' % (src_network, dst_network))

                            expanded_path.append( nsa.Link( nsa.STP(link.src_stp.network, link.src_stp.port, link.src_stp.label),
                                                            nsa.STP(src_network,          demarc_port.name,  demarc_port.label) ) )

                            expanded_path.append( nsa.Link( nsa.STP(dst_network,          demarc_port.remote_port, demarc_port.label), # demarc label isn't quite right
                                                            nsa.STP(link.dst_stp.network, link.dst_stp.port,       link.dst_stp.label) ) )

                    else:
                        expanded_path.append(link)

                log.msg("Expanded path %s" % expanded_path, system=LOG_SYSTEM)

                if len(expanded_path) == len(base_path):
                    expanding = False
                else:
                    base_path = expanded_path

            paths = [ expanded_path ]

=======
            log.msg('Connection %s: Remote proxy link creation' % connection_id, system=LOG_SYSTEM)
            paths = [ [ nsa.Link( nsa.STP(conn.source_network, conn.source_port, conn.source_label),
                                  nsa.STP(conn.dest_network,   conn.dest_port,   conn.dest_label))  ] ]
>>>>>>> 5ebd126e
        else:
            # both endpoints outside the network, proxy aggregation not alloweded
            raise error.ConnectionCreateError('None of the endpoints terminate in the network, rejecting request (network: %s + %s, nsa network %s)' %
                (source_stp.network, dest_stp.network, self.network))


        selected_path = paths[0] # shortest path (legacy structure)
        log_path = ' -> '.join( [ str(p) for p in selected_path ] )
        log.msg('Attempting to create path %s' % log_path, system=LOG_SYSTEM)

        for link in selected_path:
            if link.src_stp.network == self.network:
                continue # we got this..
            p = self.provider_registry.getProviderByNetwork(link.src_stp.network)
            if p is None:
                raise error.ConnectionCreateError('No provider for network %s. Cannot create link.' % link.src_stp.network)

        conn_trace = (header.connection_trace or []) + [ self.nsa_.urn() + ':' + conn.connection_id ]
        conn_info = []

        for idx, link in enumerate(selected_path):

            sub_connection_id = None

            if link.src_stp.network == self.network:
                provider_urn = self.nsa_.urn()
                sub_connection_id = connection_id
            else:
                provider_urn = self.provider_registry.getProviderByNetwork(link.src_stp.network)

            c_header = nsa.NSIHeader(self.nsa_.urn(), provider_urn, security_attributes=header.security_attributes, connection_trace=conn_trace)

            sd = nsa.Point2PointService(link.src_stp, link.dst_stp, conn.bandwidth, sd.directionality, sd.symmetric)

            # save info for db saving
            self.reservations[c_header.correlation_id] = {
                                                        'provider_nsa'  : provider_urn,
                                                        'service_connection_id' : conn.id,
                                                        'order_id'       : idx,
                                                        'source_network' : link.src_stp.network,
                                                        'source_port'    : link.src_stp.port,
                                                        'dest_network'   : link.dst_stp.network,
                                                        'dest_port'      : link.dst_stp.port }

            crt = nsa.Criteria(criteria.revision, criteria.schedule, sd)

            provider = self.getProvider(provider_urn)
            # note: request info will only be passed to local backends, remote requester will just ignore it
            d = provider.reserve(c_header, sub_connection_id, conn.global_reservation_id, conn.description, crt, request_info)
            d.addErrback(_logErrorResponse, connection_id, provider_urn, 'reserve')

            conn_info.append( (d, provider_urn) )

            # Don't bother trying to save connection here, wait for reserveConfirmed


        results = yield defer.DeferredList( [ c[0] for c in conn_info ], consumeErrors=True) # doesn't errback
        successes = [ r[0] for r in results ]

        if all(successes):
            log.msg('Connection %s: Reserve acked' % conn.connection_id, system=LOG_SYSTEM)
            defer.returnValue(connection_id)

        else:
            # I think this is out of spec, the aggregator shouldn't do anything here...
            # terminate non-failed connections
            # currently we don't try and be too clever about cleaning, just do it, and switch state
            yield state.terminating(conn)
            defs = []
            reserved_connections = [ (sc_id, provider_urn) for (success,sc_id),(_,provider_urn) in zip(results, conn_info) if success ]
            for (sc_id, provider_urn) in reserved_connections:

                provider = self.getProvider(provider_urn)
                t_header = nsa.NSIHeader(self.nsa_.urn(), provider_urn, security_attributes=header.security_attributes)

                d = provider.terminate(t_header, sc_id)
                d.addCallbacks(
                    lambda c : log.msg('Succesfully terminated sub connection %s at %s after partial reservation failure.' % (sc_id, provider_urn) , system=LOG_SYSTEM),
                    lambda f : log.msg('Error terminating connection after partial-reservation failure: %s' % str(f), system=LOG_SYSTEM)
                )
                defs.append(d)
            dl = defer.DeferredList(defs)
            yield dl
            yield state.terminated(conn)

            # construct provider nsa urns, so we can produce a good error message
            provider_urns = [ ci[1] for ci in conn_info ]
            err = _createAggregateException(connection_id, 'reservations', results, provider_urns, error.ConnectionCreateError)
            raise err


    @defer.inlineCallbacks
    def reserveCommit(self, header, connection_id, request_info=None):

        log.msg('', system=LOG_SYSTEM)
        log.msg('ReserveCommit request. NSA: %s. Connection ID: %s' % (header.requester_nsa, connection_id), system=LOG_SYSTEM)

        conn = yield self.getConnection(connection_id)

        if conn.lifecycle_state == state.TERMINATED:
            raise error.ConnectionGoneError('Connection %s has been terminated' % connection_id)

        yield state.reserveCommit(conn)

        defs = []
        sub_connections = yield self.getSubConnectionsByConnectionKey(conn.id)

        for sc in sub_connections:
            # we assume a provider is available
            provider = self.getProvider(sc.provider_nsa)
            req_header = nsa.NSIHeader(self.nsa_.urn(), sc.provider_nsa, security_attributes=header.security_attributes)
            # we should probably mark as committing before sending message...
            d = provider.reserveCommit(req_header, sc.connection_id, request_info)
            d.addErrback(_logErrorResponse, connection_id, sc.provider_nsa, 'provision')
            defs.append(d)

        results = yield defer.DeferredList(defs, consumeErrors=True)

        successes = [ r[0] for r in results ]
        if all(successes):
            log.msg('Connection %s: ReserveCommit messages acked' % conn.connection_id, system=LOG_SYSTEM)
            defer.returnValue(connection_id)

        else:
            n_success = sum( [ 1 for s in successes if s ] )
            log.msg('Connection %s. Only %i of %i commit acked successfully' % (connection_id, n_success, len(defs)), system=LOG_SYSTEM)
            provider_urns = [ sc.provider_nsa for sc in sub_connections ]
            raise _createAggregateException(connection_id, 'committed', results, provider_urns, error.ConnectionError)


    @defer.inlineCallbacks
    def reserveAbort(self, header, connection_id, request_info=None):

        log.msg('', system=LOG_SYSTEM)
        log.msg('ReserveAbort request. NSA: %s. Connection ID: %s' % (header.requester_nsa, connection_id), system=LOG_SYSTEM)

        conn = yield self.getConnection(connection_id)

        if conn.lifecycle_state == state.TERMINATED:
            raise error.ConnectionGoneError('Connection %s has been terminated' % connection_id)

        yield state.reserveAbort(conn)

        save_defs = []
        defs = []
        sub_connections = yield self.getSubConnectionsByConnectionKey(conn.id)

        for sc in sub_connections:
            save_defs.append( state.reserveAbort(sc) )
            provider = self.getProvider(sc.provider_nsa)
            header = nsa.NSIHeader(self.nsa_.urn(), sc.provider_nsa, security_attributes=header.security_attributes)
            d = provider.reserveAbort(header, sc.connection_id, request_info)
            d.addErrback(_logErrorResponse, connection_id, sc.provider_nsa, 'reserveAbort')
            defs.append(d)

        yield defer.DeferredList(save_defs, consumeErrors=True)

        results = yield defer.DeferredList(defs, consumeErrors=True)

        successes = [ r[0] for r in results ]
        if all(successes):
            log.msg('Connection %s: All ReserveAbort acked' % conn.connection_id, system=LOG_SYSTEM)
            defer.returnValue(connection_id)

        else:
            n_success = sum( [ 1 for s in successes if s ] )
            log.msg('Connection %s. Only %i of %i connections aborted' % (conn.connection_id, len(n_success), len(defs)), system=LOG_SYSTEM)
            provider_urns = [ sc.provider_nsa for sc in sub_connections ]
            raise _createAggregateException(connection_id, 'aborted', results, provider_urns, error.ConnectionError)


    @defer.inlineCallbacks
    def provision(self, header, connection_id, request_info=None):

        log.msg('', system=LOG_SYSTEM)
        log.msg('Provision request. NSA: %s. Connection ID: %s' % (header.requester_nsa, connection_id), system=LOG_SYSTEM)

        conn = yield self.getConnection(connection_id)

        if conn.lifecycle_state == state.TERMINATED:
            raise error.ConnectionGoneError('Connection %s has been terminated' % connection_id)

        yield state.provisioning(conn)

        save_defs = []
        defs = []

        sub_connections = yield self.getSubConnectionsByConnectionKey(conn.id)

        for sc in sub_connections:
            # only bother saving stuff to db if the state is actually changed
            if sc.provision_state != state.PROVISIONING:
                save_defs.append( state.provisioning(sc) )
        if save_defs:
            yield defer.DeferredList(save_defs) #, consumeErrors=True)

        for sc in sub_connections:
            provider = self.getProvider(sc.provider_nsa)
            header = nsa.NSIHeader(self.nsa_.urn(), sc.provider_nsa, security_attributes=header.security_attributes)
            d = provider.provision(header, sc.connection_id, request_info) # request_info will only be passed locally
            d.addErrback(_logErrorResponse, connection_id, sc.provider_nsa, 'provision')
            defs.append(d)

        results = yield defer.DeferredList(defs, consumeErrors=True)
        successes = [ r[0] for r in results ]
        if all(successes):
            # this just means we got an ack from all children
            defer.returnValue(connection_id)
        else:
            n_success = sum( [ 1 for s in successes if s ] )
            log.msg('Connection %s. Provision failure. %i of %i connections successfully acked' % (connection_id, n_success, len(defs)), system=LOG_SYSTEM)
            provider_urns = [ sc.provider_nsa for sc in sub_connections ]
            raise _createAggregateException(connection_id, 'provision', results, provider_urns, error.ConnectionError)


    @defer.inlineCallbacks
    def release(self, header, connection_id, request_info=None):

        log.msg('', system=LOG_SYSTEM)
        log.msg('Release request. NSA: %s. Connection ID: %s' % (header.requester_nsa, connection_id), system=LOG_SYSTEM)

        conn = yield self.getConnection(connection_id)

        if conn.lifecycle_state == state.TERMINATED:
            raise error.ConnectionGoneError('Connection %s has been terminated' % connection_id)

        yield state.releasing(conn)

        save_defs = []
        defs = []

        sub_connections = yield self.getSubConnectionsByConnectionKey(conn.id)

        for sc in sub_connections:
            save_defs.append( state.releasing(sc) )
        yield defer.DeferredList(save_defs) #, consumeErrors=True)

        for sc in sub_connections:
            provider = self.getProvider(sc.provider_nsa)
            header = nsa.NSIHeader(self.nsa_.urn(), sc.provider_nsa, security_attributes=header.security_attributes)
            d = provider.release(header, sc.connection_id, request_info)
            d.addErrback(_logErrorResponse, connection_id, sc.provider_nsa, 'release')
            defs.append(d)

        yield defer.DeferredList(save_defs, consumeErrors=True)

        results = yield defer.DeferredList(defs, consumeErrors=True)
        successes = [ r[0] for r in results ]
        if all(successes):
            # got ack from all children
            defer.returnValue(connection_id)

        else:
            n_success = sum( [ 1 for s in successes if s ] )
            log.msg('Connection %s. Only %i of %i connections successfully released' % (conn.connection_id, n_success, len(defs)), system=LOG_SYSTEM)
            provider_urns = [ sc.provider_nsa for sc in sub_connections ]
            raise _createAggregateException(connection_id, 'release', results, provider_urns, error.ConnectionError)


    @defer.inlineCallbacks
    def terminate(self, header, connection_id, request_info=None):

        log.msg('', system=LOG_SYSTEM)
        log.msg('Terminate request. NSA: %s. Connection ID: %s' % (header.requester_nsa, connection_id), system=LOG_SYSTEM)

        conn = yield self.getConnection(connection_id)

        if conn.lifecycle_state == state.TERMINATED:
            defer.returnValue(connection_id) # all good

        yield state.terminating(conn)

        defs = []
        sub_connections = yield self.getSubConnectionsByConnectionKey(conn.id)

        for sc in sub_connections:
            # we assume a provider is available
            provider = self.getProvider(sc.provider_nsa)
            header = nsa.NSIHeader(self.nsa_.urn(), sc.provider_nsa, security_attributes=header.security_attributes)
            d = provider.terminate(header, sc.connection_id, request_info)
            d.addErrback(_logErrorResponse, connection_id, sc.provider_nsa, 'terminate')
            defs.append(d)

        results = yield defer.DeferredList(defs, consumeErrors=True)

        successes = [ r[0] for r in results ]
        if all(successes):
            log.msg('Connection %s: All sub connections(%i) acked terminated' % (conn.connection_id, len(defs)), system=LOG_SYSTEM)
            defer.returnValue(connection_id)
        else:
            # we are now in an inconsistent state...
            n_success = sum( [ 1 for s in successes if s ] )
            log.msg('Connection %s. Only %i of %i connections successfully terminated' % (conn.connection_id, n_success, len(defs)), system=LOG_SYSTEM)
            provider_urns = [ sc.provider_nsa for sc in sub_connections ]
            raise _createAggregateException(connection_id, 'terminate', results, provider_urns, error.ConnectionError)



    @defer.inlineCallbacks
    def querySummary(self, header, connection_ids=None, global_reservation_ids=None, request_info=None):

        log.msg('QuerySummary request from %s. CID: %s. GID: %s' % (header.requester_nsa, connection_ids, global_reservation_ids), system=LOG_SYSTEM)

        try:
            if connection_ids:
                conns = yield database.ServiceConnection.find(where=['requester_nsa = ? AND connection_id IN ?', header.requester_nsa, tuple(connection_ids) ] )
            elif global_reservation_ids:
                conns = yield database.ServiceConnection.find(where=['requester_nsa = ? AND global_reservation_ids IN ?', header.requester_nsa, tuple(global_reservation_ids) ] )
            else:
                conns = yield database.ServiceConnection.find(where=['requester_nsa = ?', header.requester_nsa ] )

            # largely copied from genericbackend, merge later
            reservations = []
            for c in conns:

                source_stp  = nsa.STP(c.source_network, c.source_port, c.source_label)
                dest_stp    = nsa.STP(c.dest_network, c.dest_port, c.dest_label)
                schedule    = nsa.Schedule(c.start_time, c.end_time)
                sd          = nsa.Point2PointService(source_stp, dest_stp, c.bandwidth, cnt.BIDIRECTIONAL, False, None)
                criteria    = nsa.QueryCriteria(c.revision, schedule, sd)

                sub_conns = yield self.getSubConnectionsByConnectionKey(c.id)
                if len(sub_conns) == 0: # apparently this can happen
                    data_plane_status = (False, 0, False)
                else:
                    aggr_active     = all( [ sc.data_plane_active     for sc in sub_conns ] )
                    aggr_version    = max( [ sc.data_plane_version    for sc in sub_conns ] ) or 0 # can be None otherwise
                    aggr_consistent = all( [ sc.data_plane_consistent for sc in sub_conns ] )
                    data_plane_status = (aggr_active, aggr_version, aggr_consistent)

                states = (c.reservation_state, c.provision_state, c.lifecycle_state, data_plane_status)
                notification_id = self.getNotificationId()
                result_id = 0

                ci = nsa.ConnectionInfo(c.connection_id, c.global_reservation_id, c.description, cnt.EVTS_AGOLE, [ criteria ],
                                        self.nsa_.urn(), c.requester_nsa, states, notification_id, result_id)
                reservations.append(ci)

            self.parent_requester.querySummaryConfirmed(header, reservations)

        except Exception as e:
            log.msg('Error during querySummary request: %s' % str(e), system=LOG_SYSTEM)
            raise e


    @defer.inlineCallbacks
    def queryRecursive(self, header, connection_ids, global_reservation_ids, request_info=None):

        log.msg('QueryRecursive request from %s. CID: %s. GID: %s' % (header.requester_nsa, connection_ids, global_reservation_ids), system=LOG_SYSTEM)

        # the semantics for global reservation id and query recursive is extremely wonky, so we don't do it
        if global_reservation_ids:
            raise error.UnsupportedParameter("Global Reservation Id not supported in queryRecursive (has wonky-monkey-on-acid semantics, don't use it)")

        # recursive queries for all connections is a bad idea, say no to that
        if not connection_ids:
            raise error.MissingParameterError("At least one connection id must be specified, refusing to do recursive query for all connections")

        # because segmenting the requests is a PITA
        if len(connection_ids) > 1:
            raise error.UnsupportedParameter("Can only perform queryRecursive for a single connection id.")

        try:
            conn = yield self.getConnection(connection_ids[0])

            sub_connections = yield self.getSubConnectionsByConnectionKey(conn.id)

            cb_header = nsa.NSIHeader(header.requester_nsa, self.nsa_.urn(), header.correlation_id, reply_to=header.reply_to, security_attributes=header.security_attributes)
            self.query_requests[cb_header.correlation_id]  = (cb_header, conn, len(sub_connections) )

            defs = []
            for sc in sub_connections:
                provider = self.getProvider(sc.provider_nsa)
                sch = nsa.NSIHeader(self.nsa_.urn(), sc.provider_nsa, security_attributes=header.security_attributes)
                d = provider.queryRecursive(sch, [ sc.connection_id ] , None, request_info)
                d.addErrback(_logErrorResponse, 'queryRecursive', sc.provider_nsa, 'queryRecursive')
                defs.append(d)

                self.query_calls[sch.correlation_id] = (cb_header.correlation_id, None)

            results = yield defer.DeferredList(defs, consumeErrors=True)
            successes = [ r[0] for r in results ]
            if all(successes):
                # this just means we got an ack from all children
                defer.returnValue(None)

            else:
                n_success = sum( [ 1 for s in successes if s ] )
                log.msg('QueryRecursive failure. %i of %i connections successfully replied' % (n_success, len(defs)), system=LOG_SYSTEM)
                # we should really clear out the temporary state here...
                provider_urns = [ sc.provider_nsa for sc in sub_connections ]
                raise _createAggregateException('', 'queryRecursive', results, provider_urns, error.ConnectionError)

        except ValueError as e:
            log.msg('Error during queryRecursive request: %s' % str(e), system=LOG_SYSTEM)
            raise e


    @defer.inlineCallbacks
    def queryRecursiveConfirmed(self, header, sub_result):

        @defer.inlineCallbacks
        def createCQR(conn, children=None):
            # can we make this generic?
            c = conn

            source_stp = nsa.STP(c.source_network, c.source_port, c.source_label)
            dest_stp = nsa.STP(c.dest_network, c.dest_port, c.dest_label)

            schedule = nsa.Schedule(c.start_time, c.end_time)
            sd = nsa.Point2PointService(source_stp, dest_stp, c.bandwidth, cnt.BIDIRECTIONAL, False, None)

            criteria = nsa.QueryCriteria(c.revision, schedule, sd, children)

            sub_conns = yield self.getSubConnectionsByConnectionKey(c.id)
            if len(sub_conns) == 0: # apparently this can happen
                data_plane_status = (False, 0, False)
            else:
                aggr_active     = all( [ sc.data_plane_active     for sc in sub_conns ] )
                aggr_version    = max( [ sc.data_plane_version    for sc in sub_conns ] ) or 0 # can be None otherwise
                aggr_consistent = all( [ sc.data_plane_consistent for sc in sub_conns ] )
                data_plane_status = (aggr_active, aggr_version, aggr_consistent)

            states = (c.reservation_state, c.provision_state, c.lifecycle_state, data_plane_status)
            notification_id = self.getNotificationId()
            result_id = notification_id

            ci = nsa.ConnectionInfo(c.connection_id, c.global_reservation_id, c.description, cnt.EVTS_AGOLE, [ criteria ],
                                    self.nsa_.urn(), c.requester_nsa, states, notification_id, result_id)
            defer.returnValue(ci)

        # ---

        log.msg('queryRecursiveConfirmed from %s.' % (header.provider_nsa,), system=LOG_SYSTEM)

        if not header.correlation_id in self.query_calls:
            log.msg('queryRecursiveConfirmed could not match correlation id %s' % header.correlation_id, system=LOG_SYSTEM)
            return

        cbh_correlation_id, res = self.query_calls[header.correlation_id]
        if res:
            log.msg('queryRecursiveConfirmed : Already have result for correlation id %s' % header.correlation_id, system=LOG_SYSTEM)
            return

        # update temporary result structure

        self.query_calls[header.correlation_id] = cbh_correlation_id, sub_result

        # done updating

        # check if all sub results have been received
        cb_header, conn, count = self.query_requests[cbh_correlation_id]
        scr = [ res[0] for cbhci, res in self.query_calls.values() if res and cbhci == cbh_correlation_id ]

        if len(scr) == count:
            # all results back, can emit

            # clear temporary structure
            self.query_requests.pop(cbh_correlation_id)
            for k,v in self.query_calls.items():
                cbhci, res = v
                if cbhci == cbh_correlation_id:
                    self.query_calls.pop(k)

            log.msg('QueryRecursive : Emitting to parent requester', system=LOG_SYSTEM)
            results = yield createCQR(conn, scr)
            self.parent_requester.queryRecursiveConfirmed(cb_header, [ results ] )

        else:
            log.msg('QueryRecursive : Still neeed %i/%i results to emit result' % (count-len(scr), count), system=LOG_SYSTEM)


    def queryNotification(self, header, connection_id, start_notification, end_notification):

        log.msg('QueryNotification request from %s. CID: %s. %s-%s' % (header.requester_nsa, connection_id, start_notification, end_notification), system=LOG_SYSTEM)
        raise NotImplementedError('queryNotification not yet implemented in aggregator')

    # --
    # Requester API
    # --

    @defer.inlineCallbacks
    def reserveConfirmed(self, header, connection_id, global_reservation_id, description, criteria):

        log.msg('', system=LOG_SYSTEM)
        log.msg('reserveConfirm from %s. Connection ID: %s' % (header.provider_nsa, connection_id), system=LOG_SYSTEM)

        if not header.correlation_id in self.reservations:
            msg = 'Unrecognized correlation id %s in reserveConfirmed. Connection ID %s. NSA %s' % (header.correlation_id, connection_id, header.provider_nsa)
            log.msg(msg, system=LOG_SYSTEM)
            raise error.ConnectionNonExistentError(msg)

        org_provider_nsa = self.reservations[header.correlation_id]['provider_nsa']
        if header.provider_nsa != org_provider_nsa:
            log.msg('Provider NSA in header %s for reserveConfirmed does not match saved identity %s' % (header.provider_nsa, org_provider_nsa), system=LOG_SYSTEM)
            raise error.SecurityError('Provider NSA for connection does not match saved identity')

        resv_info = self.reservations.pop(header.correlation_id)

        # gid and desc should be identical, not checking, same with bandwidth, schedule, etc

        sd = criteria.service_def
        # check that path matches our intent
        if sd.source_stp.network != resv_info['source_network']:
            log.msg('reserveConfirmed: source network mismatch (%s != %s)' % (resv_info['source_network'], sd.source_stp.network), system=LOG_SYSTEM)
        if sd.source_stp.port    != resv_info['source_port']:
            log.msg('reserveConfirmed: source port mismatch (%s != %s' % (resv_info['source_port'], sd.source_stp.port), system=LOG_SYSTEM)
        if sd.dest_stp.network   != resv_info['dest_network']:
            log.msg('reserveConfirmed: dest network mismatch', system=LOG_SYSTEM)
        if sd.dest_stp.port      != resv_info['dest_port']:
            log.msg('reserveConfirmed: dest port mismatch', system=LOG_SYSTEM)
        if not (sd.source_stp.label is None or sd.source_stp.label.singleValue()):
            log.msg('reserveConfirmed: source label is no a single value', system=LOG_SYSTEM)
        if not (sd.dest_stp.label is None or sd.dest_stp.label.singleValue()):
            log.msg('reserveConfirmed: dest label is no a single value', system=LOG_SYSTEM)

        # skip label check for now
        #sd.source_stp.label.intersect(sub_connection.source_label)
        #sd.dest_stp.label.intersect(sub_connection.dest_label)

        db_start_time = criteria.schedule.start_time.isoformat() if criteria.schedule.start_time is not None else None
        db_end_time = criteria.schedule.end_time.isoformat()     if criteria.schedule.end_time   is not None else None

        # save sub connection in database
        sc = database.SubConnection(provider_nsa=org_provider_nsa, connection_id=connection_id, local_link=False, # remove local link sometime
                                    revision=criteria.revision, service_connection_id=resv_info['service_connection_id'], order_id=resv_info['order_id'],
                                    global_reservation_id=global_reservation_id, description=description,
                                    reservation_state=state.RESERVE_HELD, provision_state=state.RELEASED, lifecycle_state=state.CREATED, data_plane_active=False,
                                    source_network=sd.source_stp.network, source_port=sd.source_stp.port, source_label=sd.source_stp.label,
                                    dest_network=sd.dest_stp.network, dest_port=sd.dest_stp.port, dest_label=sd.dest_stp.label,
                                    start_time=db_start_time, end_time=db_end_time, bandwidth=sd.capacity)

        yield sc.save()

        # figure out if we can aggregate upwards

        conn = yield self.getConnectionByKey(sc.service_connection_id)
        sub_conns = yield self.getSubConnectionsByConnectionKey(conn.id)

        if sc.order_id == 0:
            conn.source_label = sd.source_stp.label
        if sc.order_id == len(sub_conns)-1:
            conn.dest_label = sd.dest_stp.label

        yield conn.save()

        outstanding_calls = [ v for v in self.reservations.values() if v.get('service_connection_id') == resv_info['service_connection_id'] ]
        if len(outstanding_calls) > 0:
            log.msg('Connection %s: Still missing %i reserveConfirmed call(s) to aggregate' % (conn.connection_id, len(outstanding_calls)), system=LOG_SYSTEM)
            return

        # if we get responses very close, multiple requests can trigger this, so we check main state as well
        if all( [ sc.reservation_state == state.RESERVE_HELD for sc in sub_conns ] ) and conn.reservation_state != state.RESERVE_HELD:
            log.msg('Connection %s: All sub connections reserve held, can emit reserveConfirmed' % (conn.connection_id), system=LOG_SYSTEM)
            yield state.reserveHeld(conn)
            header = nsa.NSIHeader(conn.requester_nsa, self.nsa_.urn())
            source_stp = nsa.STP(conn.source_network, conn.source_port, conn.source_label)
            dest_stp   = nsa.STP(conn.dest_network,   conn.dest_port,   conn.dest_label)
            schedule = nsa.Schedule(conn.start_time, conn.end_time)
            sd = nsa.Point2PointService(source_stp, dest_stp, conn.bandwidth, cnt.BIDIRECTIONAL, False, None) # we fake some thing that is not yet in the db
            conn_criteria = nsa.Criteria(conn.revision, schedule, sd)
            self.parent_requester.reserveConfirmed(header, conn.connection_id, conn.global_reservation_id, conn.description, conn_criteria)

        else:
            log.msg('Connection %s: Still missing reserveConfirmed messages before emitting to parent' % (conn.connection_id), system=LOG_SYSTEM)


    @defer.inlineCallbacks
    def reserveFailed(self, header, connection_id, connection_states, err):

        log.msg('', system=LOG_SYSTEM)
        log.msg('reserveFailed from %s. Connection ID: %s. Error: %s' % (header.provider_nsa, connection_id, err), system=LOG_SYSTEM)

        if not header.correlation_id in self.reservations:
            msg = 'Unrecognized correlation id %s in reserveFailed. Connection ID %s. NSA %s' % (header.correlation_id, connection_id, header.provider_nsa)
            log.msg(msg, system=LOG_SYSTEM)
            raise error.ConnectionNonExistentError(msg)

        org_provider_nsa = self.reservations[header.correlation_id]['provider_nsa']
        if header.provider_nsa != org_provider_nsa:
            log.msg('Provider NSA in header %s for reserveFailed does not match saved identity %s' % (header.provider_nsa, org_provider_nsa), system=LOG_SYSTEM)
            raise error.SecurityError('Provider NSA for connection does not match saved identity')

        resv_info = self.reservations.pop(header.correlation_id)

        service_connection_key = resv_info['service_connection_id']

        conn = yield self.getConnectionByKey(service_connection_key)
        if conn.reservation_state != state.RESERVE_FAILED: # since we can fail multiple times
            yield state.reserveFailed(conn)

        header = nsa.NSIHeader(conn.requester_nsa, self.nsa_.urn())
        self.parent_requester.reserveFailed(header, conn.connection_id, connection_states, err)


    @defer.inlineCallbacks
    def reserveCommitConfirmed(self, header, connection_id):

        log.msg('', system=LOG_SYSTEM)
        log.msg('ReserveCommit Confirmed for sub connection %s. NSA %s ' % (connection_id, header.provider_nsa), system=LOG_SYSTEM)

        sub_connection = yield self.getSubConnection(header.provider_nsa, connection_id)
        sub_connection.reservation_state = state.RESERVE_START
        yield sub_connection.save()

        conn = yield self.getConnectionByKey(sub_connection.service_connection_id)
        sub_conns = yield self.getSubConnectionsByConnectionKey(conn.id)

        # if we get responses very close, multiple requests can trigger this, so we check main state as well
        if all( [ sc.reservation_state == state.RESERVE_START for sc in sub_conns ] ) and conn.reservation_state != state.RESERVE_START:
            yield state.reserved(conn)
            header = nsa.NSIHeader(conn.requester_nsa, self.nsa_.urn())
            self.parent_requester.reserveCommitConfirmed(header, conn.connection_id)
            self.plugin.connectionCreated(conn)


    @defer.inlineCallbacks
    def reserveAbortConfirmed(self, header, connection_id):

        log.msg('', system=LOG_SYSTEM)
        log.msg('ReserveAbort confirmed for sub connection %s. NSA %s ' % (connection_id, header.provider_nsa), system=LOG_SYSTEM)

        sub_connection = yield self.getSubConnection(header.provider_nsa, connection_id)
        sub_connection.reservation_state = state.RESERVE_START
        yield sub_connection.save()

        conn = yield self.getConnectionByKey(sub_connection.service_connection_id)
        sub_conns = yield self.getSubConnectionsByConnectionKey(conn.id)

        # if we get responses very close, multiple requests can trigger this, so we check main state as well
        if all( [ sc.reservation_state == state.RESERVE_START for sc in sub_conns ] ) and conn.reservation_state != state.RESERVE_START:
            yield state.reserved(conn)
            header = nsa.NSIHeader(conn.requester_nsa, self.nsa_.urn())
            self.parent_requester.reserveAbortConfirmed(header, conn.connection_id)


    @defer.inlineCallbacks
    def provisionConfirmed(self, header, connection_id):

        log.msg('', system=LOG_SYSTEM)
        log.msg('Provision Confirmed for sub connection %s. NSA %s ' % (connection_id, header.provider_nsa), system=LOG_SYSTEM)

        sub_connection = yield self.getSubConnection(header.provider_nsa, connection_id)
        yield state.provisioned(sub_connection)

        conn = yield self.getConnectionByKey(sub_connection.service_connection_id)
        sub_conns = yield self.getSubConnectionsByConnectionKey(conn.id)

        # if we get responses very close, multiple requests can trigger this, so we check main state as well
        if all( [ sc.provision_state == state.PROVISIONED for sc in sub_conns ] ) and conn.provision_state != state.PROVISIONED:
            yield state.provisioned(conn)
            req_header = nsa.NSIHeader(conn.requester_nsa, self.nsa_.urn())
            self.parent_requester.provisionConfirmed(req_header, conn.connection_id)


    @defer.inlineCallbacks
    def releaseConfirmed(self, header, connection_id):

        log.msg('', system=LOG_SYSTEM)
        log.msg('Release confirmed for sub connection %s. NSA %s ' % (connection_id, header.provider_nsa), system=LOG_SYSTEM)

        sub_connection = yield self.getSubConnection(header.provider_nsa, connection_id)
        yield state.released(sub_connection)

        conn = yield self.getConnectionByKey(sub_connection.service_connection_id)
        sub_conns = yield self.getSubConnectionsByConnectionKey(conn.id)

        # if we get responses very close, multiple requests can trigger this, so we check main state as well
        if all( [ sc.provision_state == state.RELEASED for sc in sub_conns ] ) and conn.provision_state != state.RELEASED:
            yield state.released(conn)
            req_header = nsa.NSIHeader(conn.requester_nsa, self.nsa_.urn())
            self.parent_requester.releaseConfirmed(req_header, conn.connection_id)


    @defer.inlineCallbacks
    def terminateConfirmed(self, header, connection_id):

        sub_connection = yield self.getSubConnection(header.provider_nsa, connection_id)
        sub_connection.lifecycle_state = state.TERMINATED
        yield sub_connection.save()

        conn = yield self.getConnectionByKey(sub_connection.service_connection_id)
        sub_conns = yield self.getSubConnectionsByConnectionKey(conn.id)

        # if we get responses very close, multiple requests can trigger this, so we check main state as well
        if all( [ sc.lifecycle_state == state.TERMINATED for sc in sub_conns ] ) and conn.lifecycle_state != state.TERMINATED:
            yield state.terminated(conn)
            header = nsa.NSIHeader(conn.requester_nsa, self.nsa_.urn())
            self.parent_requester.terminateConfirmed(header, conn.connection_id)
            self.plugin.connectionTerminated(conn)

    # --


    def doTimeout(self, conn, timeout_value, org_connection_id, org_nsa):
        header = nsa.NSIHeader(conn.requester_nsa, self.nsa_.urn(), reply_to=conn.requester_url)
        now = datetime.datetime.utcnow()
        self.parent_requester.reserveTimeout(header, conn.connection_id, 0, now, timeout_value, org_connection_id, org_nsa)


    def doErrorEvent(self, conn, notification_id, event, info, service_ex=None):
        header = nsa.NSIHeader(conn.requester_nsa, self.nsa_.urn(), reply_to=conn.requester_url)
        now = datetime.datetime.utcnow()
        self.parent_requester.errorEvent(header, conn.connection_id, notification_id, now, event, info, service_ex)

    # --

    @defer.inlineCallbacks
    def reserveTimeout(self, header, connection_id, notification_id, timestamp, timeout_value, org_connection_id, org_nsa):

        log.msg("reserveTimeout from %s:%s" % (header.provider_nsa, connection_id), system=LOG_SYSTEM)

        sub_conn = yield self.getSubConnection(header.provider_nsa, connection_id)

        yield state.reserveTimeout(sub_conn)

        conn = yield self.getConnectionByKey(sub_conn.service_connection_id)
        sub_conns = yield self.getSubConnectionsByConnectionKey(conn.id)

        if conn.reservation_state == state.RESERVE_FAILED:
            log.msg("Connection %s: reserveTimeout: Connection has already failed, not notifying parent" % conn.connection_id, system=LOG_SYSTEM)
        elif sum ( [ 1 if sc.reservation_state == state.RESERVE_TIMEOUT else 0 for sc in sub_conns ] ) == 1:
            if conn.requester_url is None:
                log.msg("Connection %s: reserveTimeout, no requester_url. Cannot notify parent" % conn.connection_id, system=LOG_SYSTEM)
            else:
                log.msg("Connection %s: reserveTimeout, first occurance, notifying parent" % conn.connection_id, system=LOG_SYSTEM)
                header = nsa.NSIHeader(conn.requester_nsa, self.nsa_.urn(), reply_to=conn.requester_url)
                self.parent_requester.reserveTimeout(header, conn.connection_id, notification_id, timestamp, timeout_value, org_connection_id, org_nsa)
        else:
            log.msg("Connection %s: reserveTimeout: Second or later reserveTimeout, not notifying parent" % conn.connection_id, system=LOG_SYSTEM)


    @defer.inlineCallbacks
    def dataPlaneStateChange(self, header, connection_id, notification_id, timestamp, dps):

        active, version, consistent = dps
        log.msg("Data plane change for sub connection: %s Active: %s, version %i, consistent: %s" % \
                 (connection_id, active, version, consistent), system=LOG_SYSTEM)

        sub_conn = yield self.getSubConnection(header.provider_nsa, connection_id)

        sub_conn.data_plane_active      = active
        sub_conn.data_plane_version     = version
        sub_conn.data_plane_consistent  = consistent

        yield sub_conn.save()

        conn = yield self.getConnectionByKey(sub_conn.service_connection_id)
        sub_conns = yield self.getSubConnectionsByConnectionKey(conn.id)

        # At some point we should check if data plane aggregated state actually changes and only emit for those that change

        # do notification
        actives  = [ sc.data_plane_active     for sc in sub_conns ]
        aggr_active     = all( actives )
        aggr_version    = max( [ sc.data_plane_version    for sc in sub_conns ] )
        aggr_consistent = all( [ sc.data_plane_consistent for sc in sub_conns ] ) and all( [ a == actives[0] for a in actives ] ) # we need version here

        header = nsa.NSIHeader(conn.requester_nsa, self.nsa_.urn(), reply_to=conn.requester_url)
        now = datetime.datetime.utcnow()
        data_plane_status = (aggr_active, aggr_version, aggr_consistent)

        log.msg("Connection %s: Aggregated data plane status: Active %s, version %s, consistent %s" % \
            (conn.connection_id, aggr_active, aggr_version, aggr_consistent), system=LOG_SYSTEM)

        self.parent_requester.dataPlaneStateChange(header, conn.connection_id, 0, now, data_plane_status)

    #@defer.inlineCallbacks
    def error(self, header, nsa_id, connection_id, service_type, error_id, text, variables, child_ex):

        log.msg("errorEvent: Connection %s from %s: %s, %s" % (connection_id, nsa_id, text, str(variables)), system=LOG_SYSTEM)

        if header.provider_nsa != nsa_id:
            log.msg("errorEvent: NSA Id for error is different from provider (provider: %s, nsa: %s, cannot handle error, due to protocol design issue." % \
                    (header.provider_nsa, nsa_id), system=LOG_SYSTEM)
            return
            #defer.returnValue(None)

        # do we need to do anything here?
        #sub_conn = yield self.getSubConnection(header.provider_nsa, connection_id)
        #conn = yield self.getConnectionByKey(sub_conn.service_connection_id)

        # this is wrong....
        self.parent_requester.error(header, nsa_id, connection_id, service_type, error_id, text, variables, None)


    @defer.inlineCallbacks
    def errorEvent(self, header, connection_id, notification_id, timestamp, event, info, service_ex):

        # should mark sub connection as terminated / failed
        sub_conn = yield self.getSubConnection(header.provider_nsa, connection_id)

        conn = yield self.getConnectionByKey(sub_conn.service_connection_id)
        sub_conns = yield self.getSubConnectionsByConnectionKey(conn.id)

        if len(sub_conns) == 1:
            log.msg("errorEvent: One sub connection for connection %s, notifying" % conn.connection_id, system=LOG_SYSTEM)
            self.doErrorEvent(conn, notification_id, event, info, service_ex)
        else:
            raise NotImplementedError('Cannot handle errorEvent for connection with more than one sub connection')


    def querySummaryConfirmed(self, header, summary_results):
        raise NotImplementedError('querySummaryConfirmed is not yet implemented in aggregater')


    def queryNotificationFailed(self, header, service_exception):
        raise NotImplementedError('queryNotificationFailed is not yet implemented in aggregater')
<|MERGE_RESOLUTION|>--- conflicted
+++ resolved
@@ -332,7 +332,6 @@
 
         elif cnt.AGGREGATOR in self.policies:
             # both endpoints outside the network, proxy aggregation allowed
-<<<<<<< HEAD
             path_info = ( conn.connection_id, self.network, conn.source_port, shortLabel(conn.source_label), conn.dest_port, shortLabel(conn.dest_label) )
             log.msg('Connection %s: Remote proxy link creation: %s %s?%s == %s?%s' % path_info, system=LOG_SYSTEM)
 
@@ -398,11 +397,6 @@
 
             paths = [ expanded_path ]
 
-=======
-            log.msg('Connection %s: Remote proxy link creation' % connection_id, system=LOG_SYSTEM)
-            paths = [ [ nsa.Link( nsa.STP(conn.source_network, conn.source_port, conn.source_label),
-                                  nsa.STP(conn.dest_network,   conn.dest_port,   conn.dest_label))  ] ]
->>>>>>> 5ebd126e
         else:
             # both endpoints outside the network, proxy aggregation not alloweded
             raise error.ConnectionCreateError('None of the endpoints terminate in the network, rejecting request (network: %s + %s, nsa network %s)' %
