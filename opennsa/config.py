--- conflicted
+++ resolved
@@ -237,11 +237,7 @@
     try:
         policies = cfg.get(BLOCK_SERVICE, POLICY).split(',')
         for policy in policies:
-<<<<<<< HEAD
-            if not policy in (cnt.REQUIRE_USER, cnt.REQUIRE_TRACE, cnt.AGGREGATOR, cnt.DOMAIN_AGGREGATE):
-=======
-            if not policy in (cnt.REQUIRE_USER, cnt.REQUIRE_TRACE, cnt.AGGREGATOR, cnt.ALLOW_HAIRPIN):
->>>>>>> 16adcbe2
+            if not policy in (cnt.REQUIRE_USER, cnt.REQUIRE_TRACE, cnt.AGGREGATOR, cnt.ALLOW_HAIRPIN, cnt.DOMAIN_AGGREGATE):
                 raise ConfigurationError('Invalid policy: %s' % policy)
         vc[POLICY] = policies
     except ConfigParser.NoOptionError:
