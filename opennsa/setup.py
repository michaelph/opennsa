"""
High-level functionality for creating clients and services in OpenNSA.
"""
import os
import hashlib
import datetime

from twisted.python import log
from twisted.web import resource, server
from twisted.application import internet, service as twistedservice

from opennsa import __version__ as version

from opennsa import config, logging, constants as cnt, nsa, provreg, database, aggregator, viewresource
<<<<<<< HEAD
from opennsa.topology import nrm, nml, linknode, service as nmlservice
=======
from opennsa.topology import nrm, nml, linkvector, service as nmlservice
from opennsa.protocols import rest, nsi2
>>>>>>> 5ebd126e
from opennsa.protocols.shared import httplog
from opennsa.discovery import service as discoveryservice, fetcher



def setupBackend(backend_cfg, network_name, nrm_ports, parent_requester):

    bc = backend_cfg.copy()
    backend_type = backend_cfg.pop('_backend_type')

    if backend_type == config.BLOCK_DUD:
        from opennsa.backends import dud
        BackendConstructer = dud.DUDNSIBackend

    elif backend_type == config.BLOCK_JUNOS:
        from opennsa.backends import junos
        BackendConstructer = junos.JUNOSBackend

    elif backend_type == config.BLOCK_FORCE10:
        from opennsa.backends import force10
        BackendConstructer = force10.Force10Backend

    elif backend_type == config.BLOCK_JUNIPER_EX:
        from opennsa.backends import juniperex
        BackendConstructer = juniperex.JuniperEXBackend

    elif backend_type == config.BLOCK_JUNIPER_VPLS:
        from opennsa.backends import junipervpls
        BackendConstructer = junipervpls.JuniperVPLSBackend

    elif backend_type == config.BLOCK_BROCADE:
        from opennsa.backends import brocade
        BackendConstructer = brocade.BrocadeBackend

#    elif backend_type == config.BLOCK_DELL:
#        from opennsa.backends import dell
#        return dell.DellBackend(network_name, bc.items())

    elif backend_type == config.BLOCK_NCSVPN:
        from opennsa.backends import ncsvpn
        BackendConstructer = ncsvpn.NCSVPNBackend

    elif backend_type == config.BLOCK_PICA8OVS:
        from opennsa.backends import pica8ovs
        BackendConstructer = pica8ovs.Pica8OVSBackend

    elif backend_type == config.BLOCK_JUNOSSPACE:
        from opennsa.backends import junosspace
        BackendConstructer = junosspace.JUNOSSPACEBackend

    elif backend_type == config.BLOCK_JUNOSEX4550:
        from opennsa.backends import junosex4550
        BackendConstructer = junosex4550.JunosEx4550Backend

    elif backend_type == config.BLOCK_OESS:
        from opennsa.backends import oess
        BackendConstructer = oess.OESSBackend

    else:
        raise config.ConfigurationError('No backend specified')

    b = BackendConstructer(network_name, nrm_ports, parent_requester, bc)
    return b



def setupTopology(nrm_map, network_name, base_name):

    link_node = linknode.Graph()

    if nrm_map is not None:
        nrm_ports = nrm.parsePortSpec(nrm_map)
        nml_network = nml.createNMLNetwork(nrm_ports, network_name, base_name)

        # network node connectivity
        node = linknode.Node(network_name)
        for np in nrm_ports:
            if np.remote_network is not None:
                node.addPort(np.name, np.label, np.remote_network, np.remote_port.rsplit(':',1)[1])
                for network, cost in np.vectors.items():
                    #link_vector.updateVector(np.name, { network : cost })
                    print 'Manual vectors not supported for link node yet'
        link_node.addNode(node)
    else:
        nrm_ports = []
        nml_network = None

    return nrm_ports, nml_network, link_node



def setupTLSContext(vc):

    # ssl/tls contxt
    if vc[config.TLS]:
        from opennsa import ctxfactory
        ctx_factory = ctxfactory.ContextFactory(vc[config.KEY], vc[config.CERTIFICATE], vc[config.CERTIFICATE_DIR], vc[config.VERIFY_CERT])
    elif os.path.isdir(vc[config.CERTIFICATE_DIR]):
        # we can at least create a context
        from opennsa import ctxfactory
        ctx_factory = ctxfactory.RequestContextFactory(vc[config.CERTIFICATE_DIR], vc[config.VERIFY_CERT])
    else:
        ctx_factory = None

    return ctx_factory



class CS2RequesterCreator:

    def __init__(self, top_resource, aggregator, host, port, tls, ctx_factory):
        self.top_resource = top_resource
        self.aggregator   = aggregator
        self.host         = host
        self.port         = port
        self.tls          = tls
        self.ctx_factory  = ctx_factory


    def create(self, nsi_agent):

        resource_name = 'RequesterService2-' + hashlib.sha1(nsi_agent.urn() + nsi_agent.endpoint).hexdigest()
        return nsi2.setupRequesterPair(self.top_resource, self.host, self.port, nsi_agent.endpoint, self.aggregator,
                                       resource_name, tls=self.tls, ctx_factory=self.ctx_factory)



class OpenNSAService(twistedservice.MultiService):

    def __init__(self, vc):
        twistedservice.MultiService.__init__(self)
        self.vc = vc


    def startService(self):
        """
        This sets up the OpenNSA service and ties together everything in the initialization.
        There are a lot of things going on, but none of it it particular deep.
        """
        log.msg('OpenNSA service initializing')

        vc = self.vc

        now = datetime.datetime.utcnow().replace(microsecond=0)

        if vc[config.HOST] is None:
            # guess name if not configured
            import socket
            vc[config.HOST] = socket.getfqdn()

        # database
        database.setupDatabase(vc[config.DATABASE], vc[config.DATABASE_USER], vc[config.DATABASE_PASSWORD], vc[config.DATABASE_HOST], vc[config.SERVICE_ID_START])

        service_endpoints = []

        # base names
        base_name = vc[config.NETWORK_NAME]
        network_name = base_name + ':topology' # because we say so
        nsa_name  = base_name + ':nsa'

        # base url
        base_protocol = 'https://' if vc[config.TLS] else 'http://'
        base_url = base_protocol + vc[config.HOST] + ':' + str(vc[config.PORT])

        # nsi endpoint and agent
        provider_endpoint = base_url + '/NSI/services/CS2' # hardcode for now
        service_endpoints.append( ('Provider', provider_endpoint) )

        ns_agent = nsa.NetworkServiceAgent(nsa_name, provider_endpoint, 'local')

        # topology
        nrm_map = open(vc[config.NRM_MAP_FILE]) if vc[config.NRM_MAP_FILE] is not None else None
        nrm_ports, nml_network, link_vector = setupTopology(nrm_map, network_name, base_name)

        # ssl/tls context
        ctx_factory = setupTLSContext(vc) # May be None

        # plugin
        if vc[config.PLUGIN]:
            from twisted.python import reflect
            plugin = reflect.namedAny('opennsa.plugins.%s.plugin' % vc[config.PLUGIN])
        else:
            from opennsa.plugin import BasePlugin
            plugin = BasePlugin()
        plugin.init(vc, ctx_factory)

        # the dance to setup dynamic providers right
        top_resource = resource.Resource()
        requester_creator = CS2RequesterCreator(top_resource, None, vc[config.HOST], vc[config.PORT], vc[config.TLS], ctx_factory) # set aggregator later

        provider_registry = provreg.ProviderRegistry({}, { cnt.CS2_SERVICE_TYPE : requester_creator.create } )
        aggr = aggregator.Aggregator(network_name, ns_agent, nml_network, link_node, None, provider_registry, vc[config.POLICY], plugin ) # set parent requester later

        requester_creator.aggregator = aggr

        pc = nsi2.setupProvider(aggr, top_resource, ctx_factory=ctx_factory, allowed_hosts=vc.get(config.ALLOWED_HOSTS))
        aggr.parent_requester = pc

        # setup backend(s) - for now we only support one
        backend_configs = vc['backend']
        if len(backend_configs) == 0:
            log.msg('No backend specified. Running in aggregator-only mode')
            if not cnt.AGGREGATOR in vc[config.POLICY]:
                vc[config.POLICY].append(cnt.AGGREGATOR)
        elif len(backend_configs) > 1:
            raise config.ConfigurationError('Only one backend supported for now. Multiple will probably come later.')
        else: # 1 backend
            if not nrm_ports:
                raise config.ConfigurationError('No NRM Map file specified. Cannot configured a backend without port spec.')

            backend_cfg = backend_configs.values()[0]

            backend_service = setupBackend(backend_cfg, network_name, nrm_ports, aggr)
            backend_service.setServiceParent(self)
            can_swap_label = backend_service.connection_manager.canSwapLabel(cnt.ETHERNET_VLAN)
            provider_registry.addProvider(ns_agent.urn(), backend_service, [ network_name ] )


        # fetcher
        if vc[config.PEERS]:
            fetcher_service = fetcher.FetcherService(link_node, nrm_ports, vc[config.PEERS], provider_registry, ctx_factory=ctx_factory)
            fetcher_service.setServiceParent(self)
        else:
            log.msg('No peers configured, will not be able to do outbound requests.')

        # discovery service
        name = base_name.split(':')[0] if ':' in base_name else base_name
        opennsa_version = 'OpenNSA-' + version
<<<<<<< HEAD
        networks    = [ cnt.URN_OGF_PREFIX + network_name ] # why is this a list
        interfaces  = [ ( cnt.CS2_PROVIDER, provider_endpoint, None), ( cnt.CS2_SERVICE_TYPE, provider_endpoint, None), (cnt.NML_SERVICE_TYPE, nml_resource_url, None) ]
=======
        networks    = [ cnt.URN_OGF_PREFIX + network_name ] if nml_network is not None else []
        interfaces  = [ ( cnt.CS2_PROVIDER, provider_endpoint, None), ( cnt.CS2_SERVICE_TYPE, provider_endpoint, None) ]
>>>>>>> 5ebd126e
        features    = []
        if nrm_ports:
            features.append( (cnt.FEATURE_UPA, None) )
        if vc[config.PEERS]:
            features.append( (cnt.FEATURE_AGGREGATOR, None) )

<<<<<<< HEAD
        domain_aggregate = cnt.DOMAIN_AGGREGATE in vc[config.POLICY]
        ds = discoveryservice.DiscoveryService(ns_agent.urn(), now, name, opennsa_version, now, networks, interfaces, features, provider_registry, link_node, domain_aggregate)

        discovery_resource = ds.resource()
        top_resource.children['NSI'].putChild(discovery_resource_name, discovery_resource)
        link_node.callOnUpdate( lambda : discovery_resource.updateResource ( ds.xml() ))

=======
>>>>>>> 5ebd126e
        # view resource
        vr = viewresource.ConnectionListResource()
        top_resource.children['NSI'].putChild('connections', vr)

        # rest service
        if vc[config.REST]:
            rest_url = base_url + '/connections'

            rest.setupService(aggr, top_resource, vc.get(config.ALLOWED_HOSTS))

            service_endpoints.append( ('REST', rest_url) )
            interfaces.append( (cnt.OPENNSA_REST, rest_url, None) )

        # nml topology
        if nml_network is not None:
            nml_resource_name = base_name + '.nml.xml'
            nml_url  = '%s/NSI/%s' % (base_url, nml_resource_name)

            nml_service = nmlservice.NMLService(nml_network, can_swap_label)
            top_resource.children['NSI'].putChild(nml_resource_name, nml_service.resource() )

            service_endpoints.append( ('NML Topology', nml_url) )
            interfaces.append( (cnt.NML_SERVICE_TYPE, nml_url, None) )

        # discovery service
        discovery_resource_name = 'discovery.xml'
        discovery_url = '%s/NSI/%s' % (base_url, discovery_resource_name)

        ds = discoveryservice.DiscoveryService(ns_agent.urn(), now, name, opennsa_version, now, networks, interfaces, features, provider_registry, link_vector)

        discovery_resource = ds.resource()
        top_resource.children['NSI'].putChild(discovery_resource_name, discovery_resource)
        link_vector.callOnUpdate( lambda : discovery_resource.updateResource ( ds.xml() ))

        service_endpoints.append( ('Discovery', discovery_url) )

        # print service urls
        for service_name, url in service_endpoints:
            log.msg('{:<12} URL: {}'.format(service_name, url))

        factory = server.Site(top_resource)
        factory.log = httplog.logRequest # default logging is weird, so we do our own

        if vc[config.TLS]:
            internet.SSLServer(vc[config.PORT], factory, ctx_factory).setServiceParent(self)
        else:
            internet.TCPServer(vc[config.PORT], factory).setServiceParent(self)

        # do not start sub-services until we have started this one
        twistedservice.MultiService.startService(self)

        log.msg('OpenNSA service started')


    def stopService(self):
        twistedservice.Service.stopService(self)



def createApplication(config_file=config.DEFAULT_CONFIG_FILE, debug=False, payload=False):

    application = twistedservice.Application('OpenNSA')

    try:

        cfg = config.readConfig(config_file)
        vc = config.readVerifyConfig(cfg)

        # if log file is empty string use stdout
        if vc[config.LOG_FILE]:
            log_file = open(vc[config.LOG_FILE], 'a')
        else:
            import sys
            log_file = sys.stdout

        nsa_service = OpenNSAService(vc)
        nsa_service.setServiceParent(application)

        application.setComponent(log.ILogObserver, logging.DebugLogObserver(log_file, debug, payload=payload).emit)
        return application

    except config.ConfigurationError as e:
        import sys
        sys.stderr.write("Configuration error: %s\n" % e)
        sys.exit(1)
<|MERGE_RESOLUTION|>--- conflicted
+++ resolved
@@ -12,12 +12,8 @@
 from opennsa import __version__ as version
 
 from opennsa import config, logging, constants as cnt, nsa, provreg, database, aggregator, viewresource
-<<<<<<< HEAD
 from opennsa.topology import nrm, nml, linknode, service as nmlservice
-=======
-from opennsa.topology import nrm, nml, linkvector, service as nmlservice
 from opennsa.protocols import rest, nsi2
->>>>>>> 5ebd126e
 from opennsa.protocols.shared import httplog
 from opennsa.discovery import service as discoveryservice, fetcher
 
@@ -190,7 +186,7 @@
 
         # topology
         nrm_map = open(vc[config.NRM_MAP_FILE]) if vc[config.NRM_MAP_FILE] is not None else None
-        nrm_ports, nml_network, link_vector = setupTopology(nrm_map, network_name, base_name)
+        nrm_ports, nml_network, link_node = setupTopology(nrm_map, network_name, base_name)
 
         # ssl/tls context
         ctx_factory = setupTLSContext(vc) # May be None
@@ -246,29 +242,17 @@
         # discovery service
         name = base_name.split(':')[0] if ':' in base_name else base_name
         opennsa_version = 'OpenNSA-' + version
-<<<<<<< HEAD
-        networks    = [ cnt.URN_OGF_PREFIX + network_name ] # why is this a list
-        interfaces  = [ ( cnt.CS2_PROVIDER, provider_endpoint, None), ( cnt.CS2_SERVICE_TYPE, provider_endpoint, None), (cnt.NML_SERVICE_TYPE, nml_resource_url, None) ]
-=======
-        networks    = [ cnt.URN_OGF_PREFIX + network_name ] if nml_network is not None else []
+        networks    = [ cnt.URN_OGF_PREFIX + network_name ] # list because most things support listing multiple networks
         interfaces  = [ ( cnt.CS2_PROVIDER, provider_endpoint, None), ( cnt.CS2_SERVICE_TYPE, provider_endpoint, None) ]
->>>>>>> 5ebd126e
+
         features    = []
         if nrm_ports:
             features.append( (cnt.FEATURE_UPA, None) )
         if vc[config.PEERS]:
             features.append( (cnt.FEATURE_AGGREGATOR, None) )
 
-<<<<<<< HEAD
         domain_aggregate = cnt.DOMAIN_AGGREGATE in vc[config.POLICY]
-        ds = discoveryservice.DiscoveryService(ns_agent.urn(), now, name, opennsa_version, now, networks, interfaces, features, provider_registry, link_node, domain_aggregate)
-
-        discovery_resource = ds.resource()
-        top_resource.children['NSI'].putChild(discovery_resource_name, discovery_resource)
-        link_node.callOnUpdate( lambda : discovery_resource.updateResource ( ds.xml() ))
-
-=======
->>>>>>> 5ebd126e
+
         # view resource
         vr = viewresource.ConnectionListResource()
         top_resource.children['NSI'].putChild('connections', vr)
@@ -297,11 +281,11 @@
         discovery_resource_name = 'discovery.xml'
         discovery_url = '%s/NSI/%s' % (base_url, discovery_resource_name)
 
-        ds = discoveryservice.DiscoveryService(ns_agent.urn(), now, name, opennsa_version, now, networks, interfaces, features, provider_registry, link_vector)
+        ds = discoveryservice.DiscoveryService(ns_agent.urn(), now, name, opennsa_version, now, networks, interfaces, features, provider_registry, link_node)
 
         discovery_resource = ds.resource()
         top_resource.children['NSI'].putChild(discovery_resource_name, discovery_resource)
-        link_vector.callOnUpdate( lambda : discovery_resource.updateResource ( ds.xml() ))
+        link_node.callOnUpdate( lambda : discovery_resource.updateResource ( ds.xml() ))
 
         service_endpoints.append( ('Discovery', discovery_url) )
 
